"""
There are two types of functions:
1) defined function like exp or sin that has a name and body
   (in the sense that function can be evaluated).
    e = exp
2) undefined function with a name but no body. Undefined
   functions can be defined using a Function class as follows:
       f = Function('f')
   (the result will be a Function instance)
3) this isn't implemented yet: anonymous function or lambda function that has
   no name but has body with dummy variables. Examples of anonymous function
   creation:
       f = Lambda(x, exp(x)*x)
       f = Lambda(exp(x)*x)  # free symbols in the expression define the number of arguments
       f = exp * Lambda(x,x)
4) isn't implemented yet: composition of functions, like (sin+cos)(x), this
   works in sympy core, but needs to be ported back to SymPy.


Example:
    >>> import sympy
    >>> f = sympy.Function("f")
    >>> from sympy.abc import x
    >>> f(x)
    f(x)
    >>> print sympy.srepr(f(x).func)
    Function('f')
    >>> f(x).args
    (x,)

"""
from core import BasicMeta, C
from assumptions import WithAssumptions
from basic import Basic
from singleton import S
from expr import Expr, AtomicExpr
from decorators import _sympifyit
from compatibility import iterable,is_sequence
from cache import cacheit
from numbers import Rational

from sympy.core.containers import Tuple
from sympy.core.decorators import deprecated
from sympy.utilities import default_sort_key
from sympy.utilities.iterables import uniq

from sympy import mpmath
import sympy.mpmath.libmp as mlib

class PoleError(Exception):
    pass

class ArgumentIndexError(ValueError):
    def __str__(self):
        return ("Invalid operation with argument number %s for Function %s" %
                        (self.args[1], self.args[0]))

class FunctionClass(WithAssumptions):
    """
    Base class for function classes. FunctionClass is a subclass of type.

    Use Function('<function name>' [ , signature ]) to create
    undefined function classes.
    """
    __metaclass__ = BasicMeta

    _new = type.__new__

    def __repr__(cls):
        return cls.__name__

    def __contains__(self, obj):
        return (self == obj)

class Application(Basic):
    """
    Base class for applied functions.

    Instances of Application represent the result of applying an application of
    any type to any object.
    """
    __metaclass__ = FunctionClass
    __slots__ = []

    is_Function = True

    nargs = None

    @cacheit
    def __new__(cls, *args, **options):
        args = map(sympify, args)

        # these lines should be refactored
        for opt in ["nargs", "dummy", "comparable", "noncommutative", "commutative"]:
            if opt in options:
                del options[opt]

        if options.pop('evaluate', True):
            evaluated = cls.eval(*args)
            if evaluated is not None:
                return evaluated
        return super(Application, cls).__new__(cls, *args, **options)

    @classmethod
    def eval(cls, *args):
        """
        Returns a canonical form of cls applied to arguments args.

        The eval() method is called when the class cls is about to be
        instantiated and it should return either some simplified instance
        (possible of some other class), or if the class cls should be
        unmodified, return None.

        Example of eval() for the function "sign"
        ---------------------------------------------

        @classmethod
        def eval(cls, arg):
            if arg is S.NaN:
                return S.NaN
            if arg is S.Zero: return S.Zero
            if arg.is_positive: return S.One
            if arg.is_negative: return S.NegativeOne
            if isinstance(arg, C.Mul):
                coeff, terms = arg.as_coeff_mul()
                if coeff is not S.One:
                    return cls(coeff) * cls(arg._new_rawargs(*terms))

        """
        return

    @property
    def func(self):
        return self.__class__

    def _eval_subs(self, old, new):
        if self == old:
            return new
        elif old.is_Function and new.is_Function:
            if old == self.func:
                nargs = len(self.args)
                if (nargs == new.nargs or new.nargs is None or
                        (isinstance(new.nargs, tuple) and nargs in new.nargs)):
                    return new(*self.args)
        return self.func(*[s.subs(old, new) for s in self.args])

    def __contains__(self, obj):
        if self.func == obj:
            return True
        return super(Application, self).__contains__(obj)


class Function(Application, Expr):
    """
    Base class for applied numeric functions.
    Constructor of undefined function classes.

    """

    @property
    def _diff_wrt(self):
        """Allow derivatives wrt functions.

        Examples
        ========

            >>> from sympy import Function, Symbol
            >>> f = Function('f')
            >>> x = Symbol('x')
            >>> f(x)._diff_wrt
            True
        """
        return True

    @cacheit
    def __new__(cls, *args, **options):
        # Handle calls like Function('f')
        if cls is Function:
            return UndefinedFunction(*args)

        if cls.nargs is not None:
            if (isinstance(cls.nargs, tuple) and len(args) not in cls.nargs) \
               or (not isinstance(cls.nargs, tuple) and cls.nargs != len(args)):
               raise ValueError('Function %s expects %s argument(s), got %s.' % (
                                 cls, cls.nargs, len(args)))

        args = map(sympify, args)
        evaluate = options.pop('evaluate', True)
        if evaluate:
            evaluated = cls.eval(*args)
            if evaluated is not None:
                return evaluated
        result = super(Application, cls).__new__(cls, *args, **options)
        pr = max(cls._should_evalf(a) for a in args)
        pr2 = min(cls._should_evalf(a) for a in args)
        if evaluate and pr2 > 0:
            return result.evalf(mlib.libmpf.prec_to_dps(pr))
        return result

    @classmethod
    def _should_evalf(cls, arg):
        """
        Decide if the function should automatically evalf().

        By default (in this implementation), this happens if (and only if) the
        ARG is a floating point number.
        This function is used by __new__.
        """
        if arg.is_Float:
            return arg._prec
        if not arg.is_Add:
            return -1
        re, im = arg.as_real_imag()
        l = [a._prec for a in [re, im] if a.is_Float]
        l.append(-1)
        return max(l)

    @classmethod
    def class_key(cls):
        funcs = {
            'exp': 10, 'log': 11,
            'sin': 20, 'cos': 21, 'tan': 22, 'cot': 23,
            'sinh': 30, 'cosh': 31, 'tanh': 32, 'coth': 33,
        }
        name = cls.__name__

        try:
            i = funcs[name]
        except KeyError:
            nargs = cls.nargs

            if nargs is None:
                i = 0
            else:
                i = 10000

        return 4, i, name


    @property
    def is_commutative(self):
        if all(getattr(t, 'is_commutative') for t in self.args):
            return True
        else:
            return False

    @classmethod
    @deprecated
    def canonize(cls, *args):
        return cls.eval(*args)

    def _eval_evalf(self, prec):
        # Lookup mpmath function based on name
        fname = self.func.__name__
        try:
            if not hasattr(mpmath, fname):
                from sympy.utilities.lambdify import MPMATH_TRANSLATIONS
                fname = MPMATH_TRANSLATIONS[fname]
            func = getattr(mpmath, fname)
        except (AttributeError, KeyError):
            try:
                return C.Float(self._imp_(*self.args), prec)
            except (AttributeError, TypeError):
                return

        # Convert all args to mpf or mpc
        try:
            args = [arg._to_mpmath(prec) for arg in self.args]
        except ValueError:
            return

        # Set mpmath precision and apply. Make sure precision is restored
        # afterwards
        orig = mpmath.mp.prec
        try:
            mpmath.mp.prec = prec
            v = func(*args)
        finally:
            mpmath.mp.prec = orig

        return Expr._from_mpmath(v, prec)

    def _eval_is_comparable(self):
        if self.is_Function:
            r = True
            for s in self.args:
                c = s.is_comparable
                if c is None: return
                if not c: r = False
            return r
        return

    def _eval_derivative(self, s):
        # f(x).diff(s) -> x.diff(s) * f.fdiff(1)(s)
        i = 0
        l = []
        for a in self.args:
            i += 1
            da = a.diff(s)
            if da is S.Zero:
                continue
            try:
                df = self.fdiff(i)
            except ArgumentIndexError:
                df = Function.fdiff(self, i)
            l.append(df * da)
        return Add(*l)

    def _eval_is_commutative(self):
        r = True
        for a in self._args:
            c = a.is_commutative
            if c is None: return None
            if not c: r = False
        return r

    def as_base_exp(self):
        return self, S.One

    def _eval_aseries(self, n, args0, x, logx):
        """
        Compute an asymptotic expansion around args0, in terms of self.args.
        This function is only used internally by _eval_nseries and should not
        be called directly; derived classes can overwrite this to implement
        asymptotic expansions.
        """
        raise PoleError('Asymptotic expansion of %s around %s '
                        'not implemented.' % (type(self), args0))

    def _eval_nseries(self, x, n, logx):
        """
        This function does compute series for multivariate functions,
        but the expansion is always in terms of *one* variable.
        Examples:

        >>> from sympy import atan2, O
        >>> from sympy.abc import x, y
        >>> atan2(x, y).series(x, n=2)
        atan2(0, y) + x/y + O(x**2)
        >>> atan2(x, y).series(y, n=2)
        -y/x + atan2(x, 0) + O(y**2)

        This function also computes asymptotic expansions, if necessary
        and possible:

        >>> from sympy import loggamma
        >>> loggamma(1/x)._eval_nseries(x,0,None)
        -1/x - log(x)/x + log(x)/2 + O(1)

        """
        if self.func.nargs is None:
            raise NotImplementedError('series for user-defined \
functions are not supported.')
        args = self.args
        args0 = [t.limit(x, 0) for t in args]
        if any([t.is_bounded == False for t in args0]):
            from sympy import Dummy, oo, zoo, nan
            a = [t.compute_leading_term(x, logx=logx) for t in args]
            a0 = [t.limit(x, 0) for t in a]
            if any ([t.has(oo, -oo, zoo, nan) for t in a0]):
               return self._eval_aseries(n, args0, x, logx)._eval_nseries(x, n, logx)
            # Careful: the argument goes to oo, but only logarithmically so. We
            # are supposed to do a power series expansion "around the
            # logarithmic term". e.g.
            #      f(1+x+log(x))
            #     -> f(1+logx) + x*f'(1+logx) + O(x**2)
            # where 'logx' is given in the argument
            a = [t._eval_nseries(x, n, logx) for t in args]
            z = [r - r0 for (r, r0) in zip(a, a0)]
            p = [Dummy() for t in z]
            q = []
            v = None
            for ai, zi, pi in zip(a0, z, p):
                if zi.has(x):
                    if v is not None: raise NotImplementedError
                    q.append(ai + pi)
                    v = pi
                else:
                    q.append(ai)
            e1 = self.func(*q)
            if v is None:
                return e1
            s = e1._eval_nseries(v, n, logx)
            o = s.getO()
            s = s.removeO()
            s = s.subs(v, zi).expand() + C.Order(o.expr.subs(v, zi), x)
            return s
        if (self.func.nargs == 1 and args0[0]) or self.func.nargs > 1:
            e = self
            e1 = e.expand()
            if e == e1:
                #for example when e = sin(x+1) or e = sin(cos(x))
                #let's try the general algorithm
                term = e.subs(x, S.Zero)
                if term.is_bounded is False or term is S.NaN:
                    raise PoleError("Cannot expand %s around 0" % (self))
                series = term
                fact = S.One
                for i in range(n-1):
                    i += 1
                    fact *= Rational(i)
                    e = e.diff(x)
                    subs = e.subs(x, S.Zero)
                    if subs is S.NaN:
                        # try to evaluate a limit if we have to
                        subs = e.limit(x, S.Zero)
                    if subs.is_bounded is False:
                        raise PoleError("Cannot expand %s around 0" % (self))
                    term = subs*(x**i)/fact
                    term = term.expand()
                    series += term
                return series + C.Order(x**n, x)
            return e1.nseries(x, n=n, logx=logx)
        arg = self.args[0]
        l = []
        g = None
        for i in xrange(n+2):
            g = self.taylor_term(i, arg, g)
            g = g.nseries(x, n=n, logx=logx)
            l.append(g)
        return Add(*l) + C.Order(x**n, x)

    def _eval_expand_basic(self, deep=True, **hints):
        if not deep:
            return self
        sargs, terms = self.args, []
        for term in sargs:
            if hasattr(term, '_eval_expand_basic'):
                newterm = term._eval_expand_basic(deep=deep, **hints)
            else:
                newterm = term
            terms.append(newterm)
        return self.func(*terms)

    def _eval_expand_power_exp(self, deep=True, **hints):
        if not deep:
            return self
        sargs, terms = self.args, []
        for term in sargs:
            if hasattr(term, '_eval_expand_power_exp'):
                newterm = term._eval_expand_power_exp(deep=deep, **hints)
            else:
                newterm = term
            terms.append(newterm)
        return self.func(*terms)

    def _eval_expand_power_base(self, deep=True, **hints):
        if not deep:
            return self
        sargs, terms = self.args, []
        for term in sargs:
            if hasattr(term, '_eval_expand_power_base'):
                newterm = term._eval_expand_power_base(deep=deep, **hints)
            else:
                newterm = term
            terms.append(newterm)
        return self.func(*terms)

    def _eval_expand_mul(self, deep=True, **hints):
        if not deep:
            return self
        sargs, terms = self.args, []
        for term in sargs:
            if hasattr(term, '_eval_expand_mul'):
                newterm = term._eval_expand_mul(deep=deep, **hints)
            else:
                newterm = term
            terms.append(newterm)
        return self.func(*terms)

    def _eval_expand_multinomial(self, deep=True, **hints):
        if not deep:
            return self
        sargs, terms = self.args, []
        for term in sargs:
            if hasattr(term, '_eval_expand_multinomail'):
                newterm = term._eval_expand_multinomial(deep=deep, **hints)
            else:
                newterm = term
            terms.append(newterm)
        return self.func(*terms)

    def _eval_expand_log(self, deep=True, **hints):
        if not deep:
            return self
        sargs, terms = self.args, []
        for term in sargs:
            if hasattr(term, '_eval_expand_log'):
                newterm = term._eval_expand_log(deep=deep, **hints)
            else:
                newterm = term
            terms.append(newterm)
        return self.func(*terms)

    def _eval_expand_complex(self, deep=True, **hints):
        if deep:
            func = self.func(*[ a.expand(deep, **hints) for a in self.args ])
        else:
            func = self.func(*self.args)
        return C.re(func) + S.ImaginaryUnit * C.im(func)

    def _eval_expand_trig(self, deep=True, **hints):
        sargs, terms = self.args, []
        for term in sargs:
            if hasattr(term, '_eval_expand_trig'):
                newterm = term._eval_expand_trig(deep=deep, **hints)
            else:
                newterm = term
            terms.append(newterm)
        return self.func(*terms)

    def _eval_expand_func(self, deep=True, **hints):
        sargs, terms = self.args, []
        for term in sargs:
            if hasattr(term, '_eval_expand_func'):
                newterm = term._eval_expand_func(deep=deep, **hints)
            else:
                newterm = term
            terms.append(newterm)
        return self.func(*terms)

    def _eval_rewrite(self, pattern, rule, **hints):
        if hints.get('deep', False):
            args = [ a._eval_rewrite(pattern, rule, **hints) for a in self.args ]
        else:
            args = self.args

        if pattern is None or isinstance(self.func, pattern):
            if hasattr(self, rule):
                rewritten = getattr(self, rule)(*args)

                if rewritten is not None:
                    return rewritten

        return self.func(*args)

    def fdiff(self, argindex=1):
        if self.nargs is not None:
            if isinstance(self.nargs, tuple):
                nargs = self.nargs[-1]
            else:
                nargs = self.nargs
            if not (1<=argindex<=nargs):
                raise ArgumentIndexError(self, argindex)
        if not self.args[argindex-1]._diff_wrt:
            # See issue 1525 and issue 1620 and issue 2501
            arg_dummy = C.Dummy('xi_%i' % argindex)
            return Subs(Derivative(
                self.subs(self.args[argindex-1], arg_dummy),
                arg_dummy), arg_dummy, self.args[argindex-1])
        return Derivative(self,self.args[argindex-1],evaluate=False)

    def _eval_as_leading_term(self, x):
        """General method for the leading term"""
        # XXX This seems broken to me!
        arg = self.args[0].as_leading_term(x)

        if C.Order(1,x).contains(arg):
            return arg
        else:
            return self.func(arg)

    @classmethod
    def taylor_term(cls, n, x, *previous_terms):
        """General method for the taylor term.

        This method is slow, because it differentiates n-times.  Subclasses can
        redefine it to make it faster by using the "previous_terms".
        """
        x = sympify(x)
        return cls(x).diff(x, n).subs(x, 0) * x**n / C.factorial(n)


class AppliedUndef(Function):
    """
    Base class for expressions resulting from the application of an undefined function.
    """
    def __new__(cls, *args, **options):
        args = map(sympify, args)
        result = Expr.__new__(cls, *args, **options)
        result.nargs = len(args)
        return result

class UndefinedFunction(FunctionClass):
    """
    The (meta)class of undefined functions.
    """
    def __new__(mcl, name):
        return BasicMeta.__new__(mcl, name, (AppliedUndef,), {})


class WildFunction(Function, AtomicExpr):
    """
    WildFunction() matches any expression but another WildFunction()
    XXX is this as intended, does it work ?
    """

    nargs = 1

    def __new__(cls, name, **assumptions):
        obj = Function.__new__(cls, name, **assumptions)
        obj.name = name
        return obj

    def matches(self, expr, repl_dict={}, evaluate=False):
        if self in repl_dict:
            if repl_dict[self] == expr:
                return repl_dict
            else:
                return None
        if self.nargs is not None:
            if not hasattr(expr,'nargs') or self.nargs != expr.nargs:
                return None
        repl_dict = repl_dict.copy()
        repl_dict[self] = expr
        return repl_dict

    @property
    def is_number(self):
        return False

class Derivative(Expr):
    """
    Carries out differentiation of the given expression with respect to symbols.

    expr must define ._eval_derivative(symbol) method that returns
    the differentiation result. This function only needs to consider the
    non-trivial case where expr contains symbol and it should call the diff()
    method internally (not _eval_derivative); Derivative should be the only
    one to call _eval_derivative.

    Ordering of variables
    ---------------------

    If evaluate is set to True and the expression can not be evaluated, the
    list of differentiation symbols will be sorted, that is, the expression is
<<<<<<< HEAD
    assumed to have continuous derivatives up to the order asked.

    Examples:

    * Derivative(Derivative(expr, x), y) -> Derivative(expr, x, y)
    * Derivative(expr, x, 3)  -> Derivative(expr, x, x, x)
    * Derivative(f(x, y), y, x, evaluate=True) -> Derivative(f(x, y), x, y)

=======
    assumed to have continuous derivatives up to the order asked. This sorting
    assumes that derivatives wrt Symbols commute, derivatives wrt non-Symbols
    commute, but Symbol and non-Symbol derivatives don't commute with each
    other.

    Derivative wrt non-Symbols
    --------------------------

    This class also allows derivatives wrt non-Symbols that have _diff_wrt
    set to True, such as Function and Derivative. When a derivative wrt a non-
    Symbol is attempted, the non-Symbol is temporarily converted to a Symbol
    while the differentiation is performed.

    Note that this may seem strange, that Derivative allows things like
    f(g(x)).diff(g(x)), or even f(cos(x)).diff(cos(x)).  The motivation for
    allowing this syntax is to make it easier to work with variational calculus
    (i.e., the Euler-Lagrange method).  The best way to understand this is that
    the action of derivative with respect to a non-Symbol is defined by the
    above description:  the object is substituted for a Symbol and the
    derivative is taken with respect to that.  This action is only allowed for
    objects for which this can be done unambiguously, for example Function and
    Derivative objects.  Note that this leads to what may appear to be
    mathematically inconsistent results.  For example::

        >>> from sympy import cos, sin, sqrt
        >>> from sympy.abc import x
        >>> (2*cos(x)).diff(cos(x))
        2
        >>> (2*sqrt(1 - sin(x)**2)).diff(cos(x))
        0

    This appears wrong because in fact 2*cos(x) and 2*sqrt(1 - sin(x)**2) are
    identically equal.  However this is the wrong way to think of this.  Think
    of it instead as if we have something like this::

        >>> from sympy.abc import c, s
        >>> def F(u):
        ...     return 2*u
        ...
        >>> def G(u):
        ...     return 2*sqrt(1 - u**2)
        ...
        >>> F(cos(x))
        2*cos(x)
        >>> G(sin(x))
        2*(-sin(x)**2 + 1)**(1/2)
        >>> F(c).diff(c)
        2
        >>> F(c).diff(c)
        2
        >>> G(s).diff(c)
        0
        >>> G(sin(x)).diff(cos(x))
        0

    Here, the Symbols c and s act just like the functions cos(x) and sin(x),
    respectively. Think of 2*cos(x) as f(c).subs(c, cos(x)) (or f(c) *at*
    c = cos(x)) and 2*sqrt(1 - sin(x)**2) as g(s).subs(s, sin(x)) (or g(s) *at*
    s = sin(x)), where f(u) == 2*u and g(u) == 2*sqrt(1 - u**2).  Here, we
    define the function first and evaluate it at the function, but we can
    actually unambiguously do this in reverse in SymPy, because
    expr.subs(Function, Symbol) is well-defined:  just structurally replace the
    function everywhere it appears in the expression.

    This is actually the same notational convenience used in the Euler-Lagrange
    method when one says F(t, f(t), f'(t)).diff(f(t)).  What is actually meant
    is that the expression in question is represented by some F(t, u, v) at
    u = f(t) and v = f'(t), and F(t, f(t), f'(t)).diff(f(t)) simply means
    F(t, u, v).diff(u) at u = f(t).

    We do not allow to take derivative with respect to expressions where this
    is not so well defined.  For example, we do not allow expr.diff(x*y)
    because there are multiple ways of structurally defining where x*y appears
    in an expression, some of which may surprise the reader (for example, a
    very strict definition would have that (x*y*z).diff(x*y) == 0).

        >>> from sympy.abc import x, y, z
        >>> (x*y*z).diff(x*y)
        Traceback (most recent call last):
        ...
        ValueError: Can't differentiate wrt the variable: x*y, 1

    Note that this definition also fits in nicely with the definition of the
    chain rule.  Note how the chain rule in SymPy is defined using unevaluated
    Subs objects::

        >>> from sympy import symbols, Function
        >>> f, g = symbols('f g', cls=Function)
        >>> f(2*g(x)).diff(x)
        2*Derivative(g(x), x)*Subs(Derivative(f(_xi_1), _xi_1), (_xi_1,), (2*g(x),))

    This says that the derivative of f(2*g(x)) with respect to x is
    2*g(x).diff(x) times f(u).diff(u) at u = 2*g(x).  Note that this last part
    is exactly the same as our definition of a derivative with respect to a
    function given above, except the derivative is at a non-Function 2*g(x).
    If we instead computed f(g(x)).diff(x), we would be able to express the Subs
    as simply f(g(x)).diff(g(x)).  Therefore, SymPy does this when it's
    possible::

        >>> f(g(x)).diff(x)
        Derivative(f(g(x)), g(x))*Derivative(g(x), x)

    Finally, note that, to be consistent with variational calculus, and to
    ensure that the definition of substituting a Function for a Symbol in an
    expression is well-defined, derivatives of functions are assumed to not be
    related to the function.  In other words, we have::

        >>> from sympy import diff
        >>> diff(f(x), x).diff(f(x))
        0

    The same is actually true for derivatives of different orders::

        >>> diff(f(x), x, 2).diff(diff(f(x), x, 1))
        0
        >>> diff(f(x), x, 1).diff(diff(f(x), x, 2))
        0

    Note, any class can allow derivatives to be taken with respect to itself.
    See the docstring of Expr._diff_wrt.

    Examples
    ========

    Some basic examples:

        >>> from sympy import Derivative, Symbol, Function
        >>> f = Function('f')
        >>> g = Function('g')
        >>> x = Symbol('x')
        >>> y = Symbol('y')

        >>> Derivative(x**2, x, evaluate=True)
        2*x
        >>> Derivative(Derivative(f(x,y), x), y)
        Derivative(f(x, y), x, y)
        >>> Derivative(f(x), x, 3)
        Derivative(f(x), x, x, x)
        >>> Derivative(f(x, y), y, x, evaluate=True)
        Derivative(f(x, y), x, y)

    Now some derivatives wrt functions:

        >>> Derivative(f(x)**2, f(x), evaluate=True)
        2*f(x)
        >>> Derivative(f(g(x)), x, evaluate=True)
        Derivative(f(g(x)), g(x))*Derivative(g(x), x)
>>>>>>> e34545e0
    """

    is_Derivative   = True

    @property
    def _diff_wrt(self):
        """Allow derivatives wrt Derivatives if it contains a function.

        Examples
        ========

            >>> from sympy import Function, Symbol, Derivative
            >>> f = Function('f')
            >>> x = Symbol('x')
            >>> Derivative(f(x),x)._diff_wrt
            True
            >>> Derivative(x**2,x)._diff_wrt
            False
        """
        if self.expr.is_Function:
            return True
        else:
            return False

    def __new__(cls, expr, *variables, **assumptions):
        expr = sympify(expr)

        # There are no variables, we differentiate wrt all of the free symbols
        # in expr.
        if not variables:
            variables = expr.free_symbols
            if len(variables) != 1:
                raise ValueError("specify differentiation variables to differentiate %s" % expr)

        # Standardize the variables by sympifying them and making appending a
        # count of 1 if there is only one variable: diff(e,x)->diff(e,x,1).
        variables = list(sympify(variables))
        if not variables[-1].is_Integer or len(variables) == 1:
            variables.append(S.One)

        # Split the list of variables into a list of the variables we are diff
        # wrt, where each element of the list has the form (s, count) where
        # s is the entity to diff wrt and count is the order of the
        # derivative.
        variable_count = []
        all_zero = True
        i = 0
        while i < len(variables) - 1: # process up to final Integer
            v, count = variables[i: i+2]
            iwas = i
            if v._diff_wrt:
                # We need to test the more specific case of count being an
                # Integer first.
                if count.is_Integer:
                    count = int(count)
                    i += 2
                elif count._diff_wrt:
                    count = 1
                    i += 1

            if i == iwas: # didn't get an update because of bad input
                raise ValueError("Can't differentiate wrt the variable: %s, %s" % (v, count))

            variable_count.append((v, count))

            if all_zero and not count == 0:
                all_zero = False

        # We make a special case for 0th derivative, because there is no
        # good way to unambiguously print this.
        if all_zero:
            return expr

        # Pop evaluate because it is not really an assumption and we will need
        # to track use it carefully below.
        evaluate = assumptions.pop('evaluate', False)

        # Look for a quick exit if there are symbols that don't appear in
        # expression at all. Note, this cannnot check non-symbols like
        # functions and Derivatives as those can be created by intermediate
        # derivatives.
        if evaluate:
            symbol_set = set(sc[0] for sc in variable_count if sc[0].is_Symbol)
            if symbol_set.difference(expr.free_symbols):
                return S.Zero

        # We make a generator so as to only generate a variable when necessary.
        # If a high order of derivative is requested and the expr becomes 0
        # after a few differentiations, then we won't need the other variables.
        variablegen = (v for v, count in variable_count for i in xrange(count))

        if expr.is_commutative:
            assumptions['commutative'] = True

        # If we can't compute the derivative of expr (but we wanted to) and
        # expr is itself not a Derivative, finish building an unevaluated
        # derivative class by calling Expr.__new__.
        if (not (hasattr(expr, '_eval_derivative') and evaluate) and
           (not isinstance(expr, Derivative))):
            variables = list(variablegen)
            # If we wanted to evaluate, we sort the variables into standard
            # order for later comparisons. This is too agressive if evaluate
            # is False, so we don't do it in that case.
            if evaluate:
                #TODO: check if assumption of discontinuous derivatives exist
                variables = cls._sort_variables(variables)
            # Here we *don't* need to reinject evaluate into assumptions
            # because we are done with it and it is not an assumption that
            # Expr knows about.
            obj = Expr.__new__(cls, expr, *variables, **assumptions)
            return obj

        # Compute the derivative now by repeatedly calling the
        # _eval_derivative method of expr for each variable. When this method
        # returns None, the derivative couldn't be computed wrt that variable
        # and we save the variable for later.
        unhandled_variables = []

        # Once we encouter a non_symbol that is unhandled, we stop taking
        # derivatives entirely. This is because derivatives wrt functions
        # don't commute with derivatives wrt symbols and we can't safely
        # continue.
        unhandled_non_symbol = False
        for v in variablegen:
            is_symbol = v.is_Symbol

            if unhandled_non_symbol:
                obj = None
            else:
                if not is_symbol:
                    new_v = C.Symbol('diff_wrt_%i' % i)
                    expr = expr.subs(v, new_v)
                    old_v = v
                    v = new_v
                obj = expr._eval_derivative(v)
                if not is_symbol:
                    if obj is not None:
                        obj = obj.subs(v, old_v)
                    v = old_v

            if obj is None:
                unhandled_variables.append(v)
                if not is_symbol:
                    unhandled_non_symbol = True
            elif obj is S.Zero:
                return S.Zero
            else:
                expr = obj

        if unhandled_variables:
            unhandled_variables = cls._sort_variables(unhandled_variables)
            expr = Expr.__new__(cls, expr, *unhandled_variables, **assumptions)
        else:
            # We got a Derivative at the end of it all, and we rebuild it by
            # sorting its variables.
            if isinstance(expr, Derivative):
                expr = Derivative(
                    expr.args[0], *cls._sort_variables(expr.args[1:])
                )

        return expr

    @classmethod
    def _sort_variables(cls, vars):
        """Sort variables, but disallow sorting of non-symbols.

        When taking derivatives, the following rules usually hold:

        * Derivative wrt different symbols commute.
        * Derivative wrt different non-symbols commute.
        * Derivatives wrt symbols and non-symbols dont' commute.

        Examples
        --------

        >>> from sympy import Derivative, Function, symbols
        >>> vsort = Derivative._sort_variables
        >>> x, y, z = symbols('x y z')
        >>> f, g, h = symbols('f g h', cls=Function)

        >>> vsort((x,y,z))
        [x, y, z]

        >>> vsort((h(x),g(x),f(x)))
        [f(x), g(x), h(x)]

        >>> vsort((z,y,x,h(x),g(x),f(x)))
        [x, y, z, f(x), g(x), h(x)]

        >>> vsort((x,f(x),y,f(y)))
        [x, f(x), y, f(y)]

        >>> vsort((y,x,g(x),f(x),z,h(x),y,x))
        [x, y, f(x), g(x), z, h(x), x, y]

        >>> vsort((z,y,f(x),x,f(x),g(x)))
        [y, z, f(x), x, f(x), g(x)]

        >>> vsort((z,y,f(x),x,f(x),g(x),z,z,y,x))
        [y, z, f(x), x, f(x), g(x), x, y, z, z]
        """

        sorted_vars = []
        symbol_part = []
        non_symbol_part = []
        for v in vars:
            if not v.is_Symbol:
                if len(symbol_part) > 0:
                    sorted_vars.extend(sorted(symbol_part,key=default_sort_key))
                    symbol_part = []
                non_symbol_part.append(v)
            else:
                if len(non_symbol_part) > 0:
                    sorted_vars.extend(sorted(non_symbol_part,key=default_sort_key))
                    non_symbol_part = []
                symbol_part.append(v)
        if len(non_symbol_part) > 0:
            sorted_vars.extend(sorted(non_symbol_part,key=default_sort_key))
        if len(symbol_part) > 0:
            sorted_vars.extend(sorted(symbol_part,key=default_sort_key))
        return sorted_vars

    def _eval_derivative(self, v):
        # If the variable s we are diff wrt is not in self.variables, we
        # assume that we might be able to take the derivative.
        if v not in self.variables:
            obj = self.expr.diff(v)
            if obj is S.Zero:
                return S.Zero
            if isinstance(obj, Derivative):
                return Derivative(obj.expr, *(self.variables + obj.variables))
            # The derivative wrt s could have simplified things such that the
            # derivative wrt things in self.variables can now be done. Thus,
            # we set evaluate=True to see if there are any other derivatives
            # that can be done. The most common case is when obj is a simple
            # number so that the derivative wrt anything else will vanish.
            return Derivative(obj, *self.variables, **{'evaluate': True})
        # In this case s was in self.variables so the derivatve wrt s has
        # already been attempted and was not computed, either because it
        # couldn't be or evaluate=False originally.
        return Derivative(self.expr, *(self.variables + (v, )), **{'evaluate': False})

    def doit(self, **hints):
        expr = self.expr
        if hints.get('deep', True):
            expr = expr.doit(**hints)
        hints['evaluate'] = True
        return Derivative(expr, *self.variables, **hints)

    @_sympifyit('z0', NotImplementedError)
    def doit_numerically(self, z0):
        """
        Evaluate the derivative at z numerically.

        When we can represent derivatives at a point, this should be folded
        into the normal evalf. For now, we need a special method.
        """
        from sympy import mpmath
        from sympy.core.expr import Expr
        if len(self.free_symbols) != 1 or len(self.variables) != 1:
            raise NotImplementedError('partials and higher order derivatives')
        z = list(self.free_symbols)[0]
        def eval(x):
            f0 = self.expr.subs(z, Expr._from_mpmath(x, prec=mpmath.mp.prec))
            f0 = f0.evalf(mlib.libmpf.prec_to_dps(mpmath.mp.prec))
            return f0._to_mpmath(mpmath.mp.prec)
        return Expr._from_mpmath(mpmath.diff(eval, z0._to_mpmath(mpmath.mp.prec)),
                                 mpmath.mp.prec)

    @property
    def expr(self):
        return self._args[0]

    @property
    def variables(self):
        return self._args[1:]

    @property
    def free_symbols(self):
        return self.expr.free_symbols

    def _eval_subs(self, old, new):
        if self==old:
            return new
        # Subs should only be used in situations where new is not a valid
        # variable for differentiating wrt. Previously, Subs was used for
        # anything that was not a Symbol, but that was too broad.
        if old in self.variables and not new._diff_wrt:
            # Issue 1620
            return Subs(self, old, new)
        return Derivative(*map(lambda x: x._eval_subs(old, new), self.args))

    def matches(self, expr, repl_dict={}, evaluate=False):
        if self in repl_dict:
            if repl_dict[self] == expr:
                return repl_dict
        elif isinstance(expr, Derivative):
            if len(expr.variables) == len(self.variables):
                return Expr.matches(self, expr, repl_dict, evaluate)

    def _eval_lseries(self, x):
        dx = self.args[1:]
        for term in self.args[0].lseries(x):
            yield Derivative(term, *dx)

    def _eval_nseries(self, x, n, logx):
        arg = self.args[0].nseries(x, n=n, logx=logx)
        o = arg.getO()
        dx = self.args[1:]
        rv = [Derivative(a, *dx) for a in Add.make_args(arg.removeO())]
        if o:
            rv.append(o/x)
        return Add(*rv)

    def _eval_as_leading_term(self, x):
        return self.args[0].as_leading_term(x)

class Lambda(Expr):
    """
    Lambda(x, expr) represents a lambda function similar to Python's
    'lambda x: expr'. A function of several variables is written as
    Lambda((x, y, ...), expr).

    A simple example:

    >>> from sympy import Lambda
    >>> from sympy.abc import x
    >>> f = Lambda(x, x**2)
    >>> f(4)
    16

    For multivariate functions, use:

    >>> from sympy.abc import y, z, t
    >>> f2 = Lambda((x, y, z, t), x + y**z + t**z)
    >>> f2(1, 2, 3, 4)
    73

    A handy shortcut for lots of arguments:

    >>> p = x, y, z
    >>> f = Lambda(p, x + y*z)
    >>> f(*p)
    x + y*z

    """
    is_Function = True
    __slots__ = []

    def __new__(cls, variables, expr):
        try:
            variables = Tuple(*variables)
        except TypeError:
            variables = Tuple(variables)
        if len(variables) == 1 and variables[0] == expr:
            return S.IdentityFunction

        #use dummy variables internally, just to be sure
        new_variables = [C.Dummy(arg.name) for arg in variables]
        expr = sympify(expr).subs(tuple(zip(variables, new_variables)))

        obj = Expr.__new__(cls, Tuple(*new_variables), expr)
        return obj

    @property
    def variables(self):
        """The variables used in the internal representation of the function"""
        return self._args[0]

    @property
    def expr(self):
        """The return value of the function"""
        return self._args[1]

    @property
    def free_symbols(self):
        return self.expr.free_symbols - set(self.variables)

    @property
    def nargs(self):
        """The number of arguments that this function takes"""
        return len(self._args[0])

    @deprecated
    def apply(self, *args): # pragma: no cover
        return self(*args)

    def __call__(self, *args):
        if len(args) != self.nargs:
            raise TypeError("%s takes %d arguments (%d given)" % (self, self.nargs, len(args)))
        return self.expr.subs(tuple(zip(self.variables, args)))

    def __eq__(self, other):
        if not isinstance(other, Lambda):
            return False
        if self.nargs != other.nargs:
            return False

        selfexpr = self.args[1]
        otherexpr = other.args[1]
        otherexpr = otherexpr.subs(tuple(zip(other.args[0], self.args[0])))
        return selfexpr == otherexpr

    def __ne__(self, other):
        return not(self == other)

    def __hash__(self):
        return super(Lambda, self).__hash__()

    def _hashable_content(self):
        return (self.nargs, ) + tuple(sorted(self.free_symbols))

    @property
    def is_identity(self):
        """Return ``True`` if this ``Lambda`` is an identity function. """
        if len(self.args) == 2:
            return self.args[0] == self.args[1]
        else:
            return None

class Subs(Expr):
    """
    Represents unevaluated substitutions of an expression.

    ``Subs(expr, x, x0)`` receives 3 arguments: an expression, a variable or list
    of distinct variables and a point or list of evaluation points
    corresponding to those variables.

    ``Subs`` objects are generally useful to represent unevaluated derivatives
    calculated at a point.

    The variables may be expressions, but they are subjected to the limitations
    of subs(), so it is usually a good practice to use only symbols for
    variables, since in that case there can be no ambiguity.

    There's no automatic expansion - use the method .doit() to effect all
    possible substitutions of the object and also of objects inside the
    expression.

    When evaluating derivatives at a point that is not a symbol, a Subs object
    is returned. One is also able to calculate derivatives of Subs objects - in
    this case the expression is always expanded (for the unevaluated form, use
    Derivative()).

    A simple example:

    >>> from sympy import Subs, Function, sin
    >>> from sympy.abc import x, y, z
    >>> f = Function('f')
    >>> e = Subs(f(x).diff(x), x, y)
    >>> e.subs(y, 0)
    Subs(Derivative(f(_x), _x), (_x,), (0,))
    >>> e.subs(f, sin).doit()
    cos(y)

    An example with several variables:

    >>> Subs(f(x)*sin(y)+z, (x, y), (0, 1))
    Subs(z + f(_x)*sin(_y), (_x, _y), (0, 1))
    >>> _.doit()
    z + f(0)*sin(1)

    """
    def __new__(cls, expr, variables, point, **assumptions):
        if not is_sequence(variables, Tuple):
            variables = [variables]
        variables = Tuple(*sympify(variables))

        if uniq(variables) != variables:
            repeated = repeated = [ v for v in set(variables)
                                    if list(variables).count(v) > 1 ]
            raise ValueError('cannot substitute expressions %s more than '
                             'once.' % repeated)

        if not is_sequence(point, Tuple):
            point = [point]
        point = Tuple(*sympify(point))

        if len(point) != len(variables):
            raise ValueError('Number of point values must be the same as '
                             'the number of variables.')

        # it's necessary to use dummy variables internally
        new_variables = Tuple(*[ arg.as_dummy() if arg.is_Symbol else
            C.Dummy(str(arg)) for arg in variables ])
        expr = sympify(expr).subs(tuple(zip(variables, new_variables)))

        if expr.is_commutative:
            assumptions['commutative'] = True

        obj = Expr.__new__(cls, expr, new_variables, point, **assumptions)
        return obj

    def doit(self):
        return self.expr.doit().subs(zip(self.variables, self.point))

    def evalf(self):
        return self.doit().evalf()

    @property
    def variables(self):
        """The variables to be evaluated"""
        return self._args[1]

    @property
    def expr(self):
        """The expression on which the substitution operates"""
        return self._args[0]

    @property
    def point(self):
        """The values for which the variables are to be substituted"""
        return self._args[2]

    @property
    def free_symbols(self):
        return (self.expr.free_symbols - set(self.variables) |
            set(self.point.free_symbols))

    def __eq__(self, other):
        if not isinstance(other, Subs):
            return False
        if (len(self.point) != len(other.point) or
            self.free_symbols != other.free_symbols or
            sorted(self.point) != sorted(other.point)):
            return False

        # non-repeated point args
        selfargs = [ v[0] for v in sorted(zip(self.variables, self.point),
            key = lambda v: v[1]) if list(self.point.args).count(v[1]) == 1 ]
        otherargs = [ v[0] for v in sorted(zip(other.variables, other.point),
            key = lambda v: v[1]) if list(other.point.args).count(v[1]) == 1 ]
        # find repeated point values and subs each associated variable
        # for a single symbol
        selfrepargs = []
        otherrepargs = []
        if uniq(self.point) != self.point:
            repeated = uniq([ v for v in self.point if
                                list(self.point.args).count(v) > 1 ])
            repswap = dict(zip(repeated, [ C.Dummy() for _ in
                                            xrange(len(repeated)) ]))
            selfrepargs = [ (self.variables[i], repswap[v]) for i, v in
                            enumerate(self.point) if v in repeated ]
            otherrepargs = [ (other.variables[i], repswap[v]) for i, v in
                            enumerate(other.point) if v in repeated ]

        return self.expr.subs(selfrepargs) == other.expr.subs(
                tuple(zip(otherargs, selfargs))).subs(otherrepargs)

    def __ne__(self, other):
        return not(self == other)

    def __hash__(self):
        return super(Subs, self).__hash__()

    def _hashable_content(self):
        return tuple(sorted(self.point)) + tuple(sorted(self.free_symbols))

    def _eval_subs(self, old, new):
        if self == old:
            return new
        return Subs(self.expr.subs(old, new), self.variables,
                    self.point.subs(old, new))

    def _eval_derivative(self, s):
        if s not in self.free_symbols:
            return S.Zero
        return Subs(self.expr.diff(s), self.variables, self.point).doit() \
                + Add(*[ Subs(point.diff(s) * self.expr.diff(arg),
                    self.variables, self.point).doit() for arg,
                    point in zip(self.variables, self.point) ])


def diff(f, *symbols, **kwargs):
    """
    Differentiate f with respect to symbols.

    This is just a wrapper to unify .diff() and the Derivative class; its
    interface is similar to that of integrate().  You can use the same
    shortcuts for multiple variables as with Derivative.  For example,
    diff(f(x), x, x, x) and diff(f(x), x, 3) both return the third derivative
    of f(x).

    You can pass evaluate=False to get an unevaluated Derivative class.  Note
    that if there are 0 symbols (such as diff(f(x), x, 0), then the result will
    be the function (the zeroth derivative), even if evaluate=False.

    **Examples**

    >>> from sympy import sin, cos, Function, diff
    >>> from sympy.abc import x, y
    >>> f = Function('f')

    >>> diff(sin(x), x)
    cos(x)
    >>> diff(f(x), x, x, x)
    Derivative(f(x), x, x, x)
    >>> diff(f(x), x, 3)
    Derivative(f(x), x, x, x)
    >>> diff(sin(x)*cos(y), x, 2, y, 2)
    sin(x)*cos(y)

    >>> type(diff(sin(x), x))
    cos
    >>> type(diff(sin(x), x, evaluate=False))
    <class 'sympy.core.function.Derivative'>
    >>> type(diff(sin(x), x, 0))
    sin
    >>> type(diff(sin(x), x, 0, evaluate=False))
    sin

    >>> diff(sin(x))
    cos(x)
    >>> diff(sin(x*y))
    Traceback (most recent call last):
    ...
    ValueError: specify differentiation variables to differentiate sin(x*y)

    Note that ``diff(sin(x))`` syntax is meant only for convenience
    in interactive sessions and should be avoided in library code.

    **See Also**

    - http://documents.wolfram.com/v5/Built-inFunctions/AlgebraicComputation/Calculus/D.html
    - The docstring of Derivative.
    """
    kwargs.setdefault('evaluate', True)
    return Derivative(f, *symbols, **kwargs)

def expand(e, deep=True, modulus=None, power_base=True, power_exp=True, \
        mul=True, log=True, multinomial=True, basic=True, **hints):
    """
    Expand an expression using methods given as hints.

    Hints are applied with arbitrary order so your code shouldn't
    depend on the way hints are passed to this method.

    Hints evaluated unless explicitly set to False are:
      basic, log, multinomial, mul, power_base, and power_exp
    The following hints are supported but not applied unless set to True:
      complex, func, and trig.

    basic is a generic keyword for methods that want to be expanded
    automatically.  For example, Integral uses expand_basic to expand the
    integrand.  If you want your class expand methods to run automatically and
    they don't fit one of the already automatic methods, wrap it around
    _eval_expand_basic.

    If deep is set to True, things like arguments of functions are
    recursively expanded.  Use deep=False to only expand on the top
    level.

    If the 'force' hint is used, assumptions about variables will be ignored
    in making the expansion.

    Also see expand_log, expand_mul, separate, expand_complex, expand_trig,
    and expand_func, which are wrappers around those expansion methods.

    >>> from sympy import cos, exp
    >>> from sympy.abc import x, y, z

    mul - Distributes multiplication over addition:

    >>> (y*(x + z)).expand(mul=True)
    x*y + y*z

    complex - Split an expression into real and imaginary parts:

    >>> (x + y).expand(complex=True)
    I*im(x) + I*im(y) + re(x) + re(y)
    >>> cos(x).expand(complex=True)
    -I*sin(re(x))*sinh(im(x)) + cos(re(x))*cosh(im(x))

    power_exp - Expand addition in exponents into multiplied bases:

    >>> exp(x + y).expand(power_exp=True)
    exp(x)*exp(y)
    >>> (2**(x + y)).expand(power_exp=True)
    2**x*2**y

    power_base - Split powers of multiplied bases if assumptions allow
    or if the 'force' hint is used:

    >>> ((x*y)**z).expand(power_base=True)
    (x*y)**z
    >>> ((x*y)**z).expand(power_base=True, force=True)
    x**z*y**z
    >>> ((2*y)**z).expand(power_base=True)
    2**z*y**z

    log - Pull out power of an argument as a coefficient and split logs products
    into sums of logs.  Note that these only work if the arguments of the log
    function have the proper assumptions: the arguments must be positive and the
    exponents must be real or else the force hint must be True:

    >>> from sympy import log, symbols, oo
    >>> log(x**2*y).expand(log=True)
    log(x**2*y)
    >>> log(x**2*y).expand(log=True, force=True)
    2*log(x) + log(y)
    >>> x, y = symbols('x,y', positive=True)
    >>> log(x**2*y).expand(log=True)
    2*log(x) + log(y)

    trig - Do trigonometric expansions:

    >>> cos(x + y).expand(trig=True)
    -sin(x)*sin(y) + cos(x)*cos(y)

    func - Expand other functions:

    >>> from sympy import gamma
    >>> gamma(x + 1).expand(func=True)
    x*gamma(x)

    multinomial - Expand (x + y + ...)**n where n is a positive integer:

    >>> ((x + y + z)**2).expand(multinomial=True)
    x**2 + 2*x*y + 2*x*z + y**2 + 2*y*z + z**2

    You can shut off methods that you don't want:

    >>> (exp(x + y)*(x + y)).expand()
    x*exp(x)*exp(y) + y*exp(x)*exp(y)
    >>> (exp(x + y)*(x + y)).expand(power_exp=False)
    x*exp(x + y) + y*exp(x + y)
    >>> (exp(x + y)*(x + y)).expand(mul=False)
    (x + y)*exp(x)*exp(y)

    Use deep=False to only expand on the top level:

    >>> exp(x + exp(x + y)).expand()
    exp(x)*exp(exp(x)*exp(y))
    >>> exp(x + exp(x + y)).expand(deep=False)
    exp(x)*exp(exp(x + y))

    Note: because hints are applied in arbitrary order, some hints may
    prevent expansion by other hints if they are applied first.  In
    particular, mul may distribute multiplications and prevent log and
    power_base from expanding them.  Also, if mul is applied before multinomial,
    the expression might not be fully distributed.  The solution is to expand
    with mul=False first, then run expand_mul if you need further expansion.

    Examples:

    >>> from sympy import expand_log, expand, expand_mul
    >>> x, y, z = symbols('x,y,z', positive=True)

    ::

      expand(log(x*(y + z))) # could be either one below
      log(x*y + x*z)
      log(x) + log(y + z)

    >>> expand_log(log(x*y + x*z))
    log(x*y + x*z)

    >>> expand(log(x*(y + z)), mul=False)
    log(x) + log(y + z)

    ::

      expand((x*(y + z))**x) # could be either one below
      (x*y + x*z)**x
      x**x*(y + z)**x

    >>> expand((x*(y + z))**x, mul=False)
    x**x*(y + z)**x

    ::

      expand(x*(y + z)**2) # could be either one below
      2*x*y*z + x*y**2 + x*z**2
      x*(y + z)**2

    >>> expand(x*(y + z)**2, mul=False)
    x*(y**2 + 2*y*z + z**2)

    >>> expand_mul(_)
    x*y**2 + 2*x*y*z + x*z**2

    """
    hints['power_base'] = power_base
    hints['power_exp'] = power_exp
    hints['mul'] = mul
    hints['log'] = log
    hints['multinomial'] = multinomial
    hints['basic'] = basic
    return sympify(e).expand(deep=deep, modulus=modulus, **hints)

# These are simple wrappers around single hints.  Feel free to add ones for
# power_exp, power_base, multinomial, or basic if you need them.
def expand_mul(expr, deep=True):
    """
    Wrapper around expand that only uses the mul hint.  See the expand
    docstring for more information.

    Example:

    >>> from sympy import symbols, expand_mul, exp, log
    >>> x, y = symbols('x,y', positive=True)
    >>> expand_mul(exp(x+y)*(x+y)*log(x*y**2))
    x*exp(x + y)*log(x*y**2) + y*exp(x + y)*log(x*y**2)

    """
    return sympify(expr).expand(deep=deep, mul=True, power_exp=False,\
    power_base=False, basic=False, multinomial=False, log=False)

def expand_multinomial(expr, deep=True):
    """
    Wrapper around expand that only uses the multinomial hint.  See the expand
    docstring for more information.

    Example:

    >>> from sympy import symbols, expand_multinomial, exp
    >>> x, y = symbols('x y', positive=True)
    >>> expand_multinomial((x + exp(x + 1))**2)
    x**2 + 2*x*exp(x + 1) + exp(2*x + 2)

    """
    return sympify(expr).expand(deep=deep, mul=False, power_exp=False,\
    power_base=False, basic=False, multinomial=True, log=False)


def expand_log(expr, deep=True):
    """
    Wrapper around expand that only uses the log hint.  See the expand
    docstring for more information.

    Example:

    >>> from sympy import symbols, expand_log, exp, log
    >>> x, y = symbols('x,y', positive=True)
    >>> expand_log(exp(x+y)*(x+y)*log(x*y**2))
    (x + y)*(log(x) + 2*log(y))*exp(x + y)

    """
    return sympify(expr).expand(deep=deep, log=True, mul=False,\
    power_exp=False, power_base=False, multinomial=False, basic=False)

def expand_func(expr, deep=True):
    """
    Wrapper around expand that only uses the func hint.  See the expand
    docstring for more information.

    Example:

    >>> from sympy import expand_func, gamma
    >>> from sympy.abc import x
    >>> expand_func(gamma(x + 2))
    x*(x + 1)*gamma(x)

    """
    return sympify(expr).expand(deep=deep, func=True, basic=False,\
    log=False, mul=False, power_exp=False, power_base=False, multinomial=False)

def expand_trig(expr, deep=True):
    """
    Wrapper around expand that only uses the trig hint.  See the expand
    docstring for more information.

    Example:

    >>> from sympy import expand_trig, sin, cos
    >>> from sympy.abc import x, y
    >>> expand_trig(sin(x+y)*(x+y))
    (x + y)*(sin(x)*cos(y) + sin(y)*cos(x))

    """
    return sympify(expr).expand(deep=deep, trig=True, basic=False,\
    log=False, mul=False, power_exp=False, power_base=False, multinomial=False)

def expand_complex(expr, deep=True):
    """
    Wrapper around expand that only uses the complex hint.  See the expand
    docstring for more information.

    Example:

    >>> from sympy import expand_complex, I, im, re
    >>> from sympy.abc import z
    >>> expand_complex(z**(2*I))
    I*im(z**(2*I)) + re(z**(2*I))

    """
    return sympify(expr).expand(deep=deep, complex=True, basic=False,\
    log=False, mul=False, power_exp=False, power_base=False, multinomial=False)

def count_ops(expr, visual=False):
    """
    Return a representation (integer or expression) of the operations in expr.

    If ``visual`` is ``False`` (default) then the sum of the coefficients of the
    visual expression will be returned.

    If ``visual`` is ``True`` then the number of each type of operation is shown
    with the core class types (or their virtual equivalent) multiplied by the
    number of times they occur.

    If expr is an iterable, the sum of the op counts of the
    items will be returned.

    Examples:

    >>> from sympy.abc import a, b, x, y
    >>> from sympy import sin, count_ops

    Although there isn't a SUB object, minus signs are interpreted as
    either negations or subtractions:

    >>> (x - y).count_ops(visual=True)
    SUB
    >>> (-x).count_ops(visual=True)
    NEG

    Here, there are two Adds and a Pow:

    >>> (1 + a + b**2).count_ops(visual=True)
    2*ADD + POW

    In the following, an Add, Mul, Pow and two functions:

    >>> (sin(x)*x + sin(x)**2).count_ops(visual=True)
    ADD + MUL + POW + 2*SIN

    for a total of 5:

    >>> (sin(x)*x + sin(x)**2).count_ops(visual=False)
    5

    Note that "what you type" is not always what you get. The expression
    1/x/y is translated by sympy into 1/(x*y) so it gives a DIV and MUL rather
    than two DIVs:

    >>> (1/x/y).count_ops(visual=True)
    DIV + MUL

    The visual option can be used to demonstrate the difference in
    operations for expressions in different forms. Here, the Horner
    representation is compared with the expanded form of a polynomial:

    >>> eq=x*(1 + x*(2 + x*(3 + x)))
    >>> count_ops(eq.expand(), visual=True) - count_ops(eq, visual=True)
    -MUL + 3*POW

    The count_ops function also handles iterables:

    >>> count_ops([x, sin(x), None, True, x + 2], visual=False)
    2
    >>> count_ops([x, sin(x), None, True, x + 2], visual=True)
    ADD + SIN
    >>> count_ops({x: sin(x), x + 2: y + 1}, visual=True)
    2*ADD + SIN

    """
    from sympy.simplify.simplify import fraction

    expr = sympify(expr)
    if isinstance(expr, Expr):

        ops = []
        args = [expr]
        NEG = C.Symbol('NEG')
        DIV = C.Symbol('DIV')
        SUB = C.Symbol('SUB')
        ADD = C.Symbol('ADD')
        def isneg(a):
            c = a.as_coeff_mul()[0]
            return c.is_Number and c.is_negative
        while args:
            a = args.pop()
            if a.is_Rational:
                #-1/3 = NEG + DIV
                if a is not S.One:
                    if a.p < 0:
                        ops.append(NEG)
                    if a.q != 1:
                        ops.append(DIV)
                    continue
            elif a.is_Mul:
                if isneg(a):
                    ops.append(NEG)
                    if a.args[0] is S.NegativeOne:
                        a = a.as_two_terms()[1]
                    else:
                        a = -a
                n, d = fraction(a)
                if n.is_Integer:
                    ops.append(DIV)
                    if n < 0:
                        ops.append(NEG)
                    args.append(d)
                    continue # won't be -Mul but could be Add
                elif d is not S.One:
                    if not d.is_Integer:
                        args.append(d)
                    ops.append(DIV)
                    args.append(n)
                    continue # could be -Mul
            elif a.is_Add:
                aargs = list(a.args)
                negs = 0
                for i, ai in enumerate(aargs):
                    if isneg(ai):
                        negs += 1
                        args.append(-ai)
                        if i > 0:
                            ops.append(SUB)
                    else:
                        args.append(ai)
                        if i > 0:
                            ops.append(ADD)
                if negs == len(aargs): # -x - y = NEG + SUB
                    ops.append(NEG)
                elif isneg(aargs[0]): # -x + y = SUB, but we already recorded an ADD
                    ops.append(SUB - ADD)
                continue
            if a.is_Pow and a.exp is S.NegativeOne:
                ops.append(DIV)
                args.append(a.base) # won't be -Mul but could be Add
                continue
            if (a.is_Mul or
                a.is_Pow or
                a.is_Function or
                isinstance(a, Derivative) or
                isinstance(a, C.Integral)):

                o = C.Symbol(a.func.__name__.upper())
                # count the args
                if (a.is_Mul or
                    isinstance(a, C.LatticeOp)):
                   ops.append(o*(len(a.args) - 1))
                else:
                    ops.append(o)
            args.extend(a.args)

    elif type(expr) is dict:
        ops = [count_ops(k, visual=visual) +
               count_ops(v, visual=visual) for k, v in expr.iteritems()]
    elif iterable(expr):
        ops = [count_ops(i, visual=visual) for i in expr]
    elif not isinstance(expr, Basic):
        ops = []
    else: # it's Basic not isinstance(expr, Expr):
        assert isinstance(expr, Basic)
        ops = [count_ops(a, visual=visual) for a in expr.args]

    if not ops:
        if visual:
            return S.Zero
        return 0

    ops = Add(*ops)

    if visual:
        return ops

    if ops.is_Number:
        return int(ops)

    return sum(int((a.args or [1])[0]) for a in Add.make_args(ops))

from sympify import sympify
from add    import Add<|MERGE_RESOLUTION|>--- conflicted
+++ resolved
@@ -634,16 +634,6 @@
 
     If evaluate is set to True and the expression can not be evaluated, the
     list of differentiation symbols will be sorted, that is, the expression is
-<<<<<<< HEAD
-    assumed to have continuous derivatives up to the order asked.
-
-    Examples:
-
-    * Derivative(Derivative(expr, x), y) -> Derivative(expr, x, y)
-    * Derivative(expr, x, 3)  -> Derivative(expr, x, x, x)
-    * Derivative(f(x, y), y, x, evaluate=True) -> Derivative(f(x, y), x, y)
-
-=======
     assumed to have continuous derivatives up to the order asked. This sorting
     assumes that derivatives wrt Symbols commute, derivatives wrt non-Symbols
     commute, but Symbol and non-Symbol derivatives don't commute with each
@@ -791,7 +781,6 @@
         2*f(x)
         >>> Derivative(f(g(x)), x, evaluate=True)
         Derivative(f(g(x)), g(x))*Derivative(g(x), x)
->>>>>>> e34545e0
     """
 
     is_Derivative   = True

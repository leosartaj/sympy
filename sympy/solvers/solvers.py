--- conflicted
+++ resolved
@@ -2673,14 +2673,6 @@
     >>> nsolve(sin(x), 2)
     3.14159265358979
 
-<<<<<<< HEAD
-    mpmath.findroot is used and you can find there more extensive
-    documentation, especially concerning keyword parameters and
-    available solvers. Note, however, that functions which are very
-    steep near the root the verification of the solution may fail. In
-    this case you should use the flag `verify=False` and
-    independently verify the solution.
-=======
     To solve with higher precision than the default, use the prec argument.
 
     >>> from sympy import cos
@@ -2691,14 +2683,12 @@
     >>> cos(_)
     0.73908513321516064165531208767387340401341175890076
 
-    mpmath.findroot is used, you can find there more extensive documentation,
-    especially concerning keyword parameters and available solvers. Note,
-    however, that this routine works only with the numerator of the function
-    in the one-dimensional case, and for very steep functions near the root
-    this may lead to a failure in the verification of the root. In this case
-    you should use the flag `verify=False` and independently verify the
-    solution.
->>>>>>> 8b3fcd87
+    mpmath.findroot is used and you can find there more extensive
+    documentation, especially concerning keyword parameters and
+    available solvers. Note, however, that functions which are very
+    steep near the root the verification of the solution may fail. In
+    this case you should use the flag `verify=False` and
+    independently verify the solution.
 
     >>> from sympy import cos, cosh
     >>> from sympy.abc import i

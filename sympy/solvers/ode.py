--- conflicted
+++ resolved
@@ -1161,13 +1161,9 @@
             if coeff == 0:
                 return True
             if order == 0:
-<<<<<<< HEAD
-                return x not in coeff.free_symbols
-=======
                 if x in coeff.free_symbols:
                     return False
                 return True
->>>>>>> 9ad6ea85
             if coeff.is_Mul:
                 if coeff.has(f(x)):
                     return False

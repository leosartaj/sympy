"""Elliptical geometrical entities.

Contains
* Ellipse
* Circle

"""

from __future__ import division, print_function

from sympy import diff, Expr
from sympy.core import S, pi, sympify
from sympy.core.logic import fuzzy_bool
from sympy.core.numbers import Rational, oo
from sympy.core.compatibility import ordered
from sympy.core.symbol import Dummy, _uniquely_named_symbol, _symbol
from sympy.simplify import simplify, trigsimp
from sympy.functions.elementary.miscellaneous import sqrt
from sympy.functions.elementary.trigonometric import cos, sin
from sympy.functions.special.elliptic_integrals import elliptic_e
from sympy.geometry.exceptions import GeometryError
from sympy.geometry.line import Ray2D, Segment2D, Line2D, LinearEntity3D
from sympy.polys import DomainError, Poly, PolynomialError
from sympy.polys.polyutils import _not_a_coeff, _nsort
from sympy.solvers import solve
from sympy.utilities.misc import filldedent, func_name

from .entity import GeometryEntity, GeometrySet
from .point import Point, Point2D, Point3D
from .line import Line
from .util import idiff

import random


class Ellipse(GeometrySet):
    """An elliptical GeometryEntity.

    Parameters
    ==========

    center : Point, optional
        Default value is Point(0, 0)
    hradius : number or SymPy expression, optional
    vradius : number or SymPy expression, optional
    eccentricity : number or SymPy expression, optional
        Two of `hradius`, `vradius` and `eccentricity` must be supplied to
        create an Ellipse. The third is derived from the two supplied.

    Attributes
    ==========

    center
    hradius
    vradius
    area
    circumference
    eccentricity
    periapsis
    apoapsis
    focus_distance
    foci

    Raises
    ======

    GeometryError
        When `hradius`, `vradius` and `eccentricity` are incorrectly supplied
        as parameters.
    TypeError
        When `center` is not a Point.

    See Also
    ========

    Circle

    Notes
    -----
    Constructed from a center and two radii, the first being the horizontal
    radius (along the x-axis) and the second being the vertical radius (along
    the y-axis).

    When symbolic value for hradius and vradius are used, any calculation that
    refers to the foci or the major or minor axis will assume that the ellipse
    has its major radius on the x-axis. If this is not true then a manual
    rotation is necessary.

    Examples
    ========

    >>> from sympy import Ellipse, Point, Rational
    >>> e1 = Ellipse(Point(0, 0), 5, 1)
    >>> e1.hradius, e1.vradius
    (5, 1)
    >>> e2 = Ellipse(Point(3, 1), hradius=3, eccentricity=Rational(4, 5))
    >>> e2
    Ellipse(Point2D(3, 1), 3, 9/5)

    """

    def __contains__(self, o):
        if isinstance(o, Point):
            x = Dummy('x', real=True)
            y = Dummy('y', real=True)

            res = self.equation(x, y).subs({x: o.x, y: o.y})
            return trigsimp(simplify(res)) is S.Zero
        elif isinstance(o, Ellipse):
            return self == o
        return False

    def __eq__(self, o):
        """Is the other GeometryEntity the same as this ellipse?"""
        return isinstance(o, Ellipse) and (self.center == o.center and
                                           self.hradius == o.hradius and
                                           self.vradius == o.vradius)

    def __hash__(self):
        return super(Ellipse, self).__hash__()

    def __new__(
        cls, center=None, hradius=None, vradius=None, eccentricity=None, **kwargs):
        hradius = sympify(hradius)
        vradius = sympify(vradius)

        eccentricity = sympify(eccentricity)

        if center is None:
            center = Point(0, 0)
        else:
            center = Point(center, dim=2)

        if len(center) != 2:
            raise ValueError('The center of "{0}" must be a two dimensional point'.format(cls))

        if len(list(filter(lambda x: x is not None, (hradius, vradius, eccentricity)))) != 2:
            raise ValueError('Exactly two arguments of "hradius", "vradius", and "eccentricity" must not be None."')

        if eccentricity is not None:
            if hradius is None:
                hradius = vradius / sqrt(1 - eccentricity**2)
            elif vradius is None:
                vradius = hradius * sqrt(1 - eccentricity**2)

        if hradius == vradius:
            return Circle(center, hradius, **kwargs)

        return GeometryEntity.__new__(cls, center, hradius, vradius, **kwargs)

    def _svg(self, scale_factor=1., fill_color="#66cc99"):
        """Returns SVG ellipse element for the Ellipse.

        Parameters
        ==========

        scale_factor : float
            Multiplication factor for the SVG stroke-width.  Default is 1.
        fill_color : str, optional
            Hex string for fill color. Default is "#66cc99".
        """

        from sympy.core.evalf import N

        c = N(self.center)
        h, v = N(self.hradius), N(self.vradius)
        return (
            '<ellipse fill="{1}" stroke="#555555" '
            'stroke-width="{0}" opacity="0.6" cx="{2}" cy="{3}" rx="{4}" ry="{5}"/>'
        ).format(2. * scale_factor, fill_color, c.x, c.y, h, v)

    @property
    def ambient_dimension(self):
        return 2

    @property
    def apoapsis(self):
        """The apoapsis of the ellipse.

        The greatest distance between the focus and the contour.

        Returns
        =======

        apoapsis : number

        See Also
        ========

        periapsis : Returns shortest distance between foci and contour

        Examples
        ========

        >>> from sympy import Point, Ellipse
        >>> p1 = Point(0, 0)
        >>> e1 = Ellipse(p1, 3, 1)
        >>> e1.apoapsis
        2*sqrt(2) + 3

        """
        return self.major * (1 + self.eccentricity)

    def arbitrary_point(self, parameter='t'):
        """A parameterized point on the ellipse.

        Parameters
        ==========

        parameter : str, optional
            Default value is 't'.

        Returns
        =======

        arbitrary_point : Point

        Raises
        ======

        ValueError
            When `parameter` already appears in the functions.

        See Also
        ========

        sympy.geometry.point.Point

        Examples
        ========

        >>> from sympy import Point, Ellipse
        >>> e1 = Ellipse(Point(0, 0), 3, 2)
        >>> e1.arbitrary_point()
        Point2D(3*cos(t), 2*sin(t))

        """
        t = _symbol(parameter, real=True)
        if t.name in (f.name for f in self.free_symbols):
            raise ValueError(filldedent('Symbol %s already appears in object '
                                        'and cannot be used as a parameter.' % t.name))
        return Point(self.center.x + self.hradius*cos(t),
                     self.center.y + self.vradius*sin(t))

    @property
    def area(self):
        """The area of the ellipse.

        Returns
        =======

        area : number

        Examples
        ========

        >>> from sympy import Point, Ellipse
        >>> p1 = Point(0, 0)
        >>> e1 = Ellipse(p1, 3, 1)
        >>> e1.area
        3*pi

        """
        return simplify(S.Pi * self.hradius * self.vradius)

    @property
    def bounds(self):
        """Return a tuple (xmin, ymin, xmax, ymax) representing the bounding
        rectangle for the geometric figure.

        """

        h, v = self.hradius, self.vradius
        return (self.center.x - h, self.center.y - v, self.center.x + h, self.center.y + v)

    @property
    def center(self):
        """The center of the ellipse.

        Returns
        =======

        center : number

        See Also
        ========

        sympy.geometry.point.Point

        Examples
        ========

        >>> from sympy import Point, Ellipse
        >>> p1 = Point(0, 0)
        >>> e1 = Ellipse(p1, 3, 1)
        >>> e1.center
        Point2D(0, 0)

        """
        return self.args[0]

    @property
    def circumference(self):
        """The circumference of the ellipse.

        Examples
        ========

        >>> from sympy import Point, Ellipse
        >>> p1 = Point(0, 0)
        >>> e1 = Ellipse(p1, 3, 1)
        >>> e1.circumference
        12*elliptic_e(8/9)

        """
        if self.eccentricity == 1:
            # degenerate
            return 4*self.major
        elif self.eccentricity == 0:
            # circle
            return 2*pi*self.hradius
        else:
            return 4*self.major*elliptic_e(self.eccentricity**2)

    @property
    def eccentricity(self):
        """The eccentricity of the ellipse.

        Returns
        =======

        eccentricity : number

        Examples
        ========

        >>> from sympy import Point, Ellipse, sqrt
        >>> p1 = Point(0, 0)
        >>> e1 = Ellipse(p1, 3, sqrt(2))
        >>> e1.eccentricity
        sqrt(7)/3

        """
        return self.focus_distance / self.major

    def encloses_point(self, p):
        """
        Return True if p is enclosed by (is inside of) self.

        Notes
        -----
        Being on the border of self is considered False.

        Parameters
        ==========

        p : Point

        Returns
        =======

        encloses_point : True, False or None

        See Also
        ========

        sympy.geometry.point.Point

        Examples
        ========

        >>> from sympy import Ellipse, S
        >>> from sympy.abc import t
        >>> e = Ellipse((0, 0), 3, 2)
        >>> e.encloses_point((0, 0))
        True
        >>> e.encloses_point(e.arbitrary_point(t).subs(t, S.Half))
        False
        >>> e.encloses_point((4, 0))
        False

        """
        p = Point(p, dim=2)
        if p in self:
            return False

        if len(self.foci) == 2:
            # if the combined distance from the foci to p (h1 + h2) is less
            # than the combined distance from the foci to the minor axis
            # (which is the same as the major axis length) then p is inside
            # the ellipse
            h1, h2 = [f.distance(p) for f in self.foci]
            test = 2*self.major - (h1 + h2)
        else:
            test = self.radius - self.center.distance(p)

        return fuzzy_bool(test.is_positive)

    def equation(self, x='x', y='y'):
        """The equation of the ellipse.

        Parameters
        ==========

        x : str, optional
            Label for the x-axis. Default value is 'x'.
        y : str, optional
            Label for the y-axis. Default value is 'y'.

        Returns
        =======

        equation : sympy expression

        See Also
        ========

        arbitrary_point : Returns parameterized point on ellipse

        Examples
        ========

        >>> from sympy import Point, Ellipse
        >>> e1 = Ellipse(Point(1, 0), 3, 2)
        >>> e1.equation()
        y**2/4 + (x/3 - 1/3)**2 - 1

        """
        x = _symbol(x, real=True)
        y = _symbol(y, real=True)
        t1 = ((x - self.center.x) / self.hradius)**2
        t2 = ((y - self.center.y) / self.vradius)**2
        return t1 + t2 - 1

    def evolute(self, x='x', y='y'):
        """The equation of evolute of the ellipse.

        Parameters
        ==========

        x : str, optional
            Label for the x-axis. Default value is 'x'.
        y : str, optional
            Label for the y-axis. Default value is 'y'.

        Returns
        =======

        equation : sympy expression

        Examples
        ========

        >>> from sympy import Point, Ellipse
        >>> e1 = Ellipse(Point(1, 0), 3, 2)
        >>> e1.evolute()
        2**(2/3)*y**(2/3) + (3*x - 3)**(2/3) - 5**(2/3)
        """
        if len(self.args) != 3:
            raise NotImplementedError('Evolute of arbitrary Ellipse is not supported.')
        x = _symbol(x, real=True)
        y = _symbol(y, real=True)
        t1 = (self.hradius*(x - self.center.x))**Rational(2, 3)
        t2 = (self.vradius*(y - self.center.y))**Rational(2, 3)
        return t1 + t2 - (self.hradius**2 - self.vradius**2)**Rational(2, 3)

    @property
    def foci(self):
        """The foci of the ellipse.

        Notes
        -----
        The foci can only be calculated if the major/minor axes are known.

        Raises
        ======

        ValueError
            When the major and minor axis cannot be determined.

        See Also
        ========

        sympy.geometry.point.Point
        focus_distance : Returns the distance between focus and center

        Examples
        ========

        >>> from sympy import Point, Ellipse
        >>> p1 = Point(0, 0)
        >>> e1 = Ellipse(p1, 3, 1)
        >>> e1.foci
        (Point2D(-2*sqrt(2), 0), Point2D(2*sqrt(2), 0))

        """
        c = self.center
        hr, vr = self.hradius, self.vradius
        if hr == vr:
            return (c, c)

        # calculate focus distance manually, since focus_distance calls this
        # routine
        fd = sqrt(self.major**2 - self.minor**2)
        if hr == self.minor:
            # foci on the y-axis
            return (c + Point(0, -fd), c + Point(0, fd))
        elif hr == self.major:
            # foci on the x-axis
            return (c + Point(-fd, 0), c + Point(fd, 0))

    @property
    def focus_distance(self):
        """The focal distance of the ellipse.

        The distance between the center and one focus.

        Returns
        =======

        focus_distance : number

        See Also
        ========

        foci

        Examples
        ========

        >>> from sympy import Point, Ellipse
        >>> p1 = Point(0, 0)
        >>> e1 = Ellipse(p1, 3, 1)
        >>> e1.focus_distance
        2*sqrt(2)

        """
        return Point.distance(self.center, self.foci[0])

    @property
    def hradius(self):
        """The horizontal radius of the ellipse.

        Returns
        =======

        hradius : number

        See Also
        ========

        vradius, major, minor

        Examples
        ========

        >>> from sympy import Point, Ellipse
        >>> p1 = Point(0, 0)
        >>> e1 = Ellipse(p1, 3, 1)
        >>> e1.hradius
        3

        """
        return self.args[1]

    def intersection(self, o):
        """The intersection of this ellipse and another geometrical entity
        `o`.

        Parameters
        ==========

        o : GeometryEntity

        Returns
        =======

        intersection : list of GeometryEntity objects

        Notes
        -----
        Currently supports intersections with Point, Line, Segment, Ray,
        Circle and Ellipse types.

        See Also
        ========

        sympy.geometry.entity.GeometryEntity

        Examples
        ========

        >>> from sympy import Ellipse, Point, Line, sqrt
        >>> e = Ellipse(Point(0, 0), 5, 7)
        >>> e.intersection(Point(0, 0))
        []
        >>> e.intersection(Point(5, 0))
        [Point2D(5, 0)]
        >>> e.intersection(Line(Point(0,0), Point(0, 1)))
        [Point2D(0, -7), Point2D(0, 7)]
        >>> e.intersection(Line(Point(5,0), Point(5, 1)))
        [Point2D(5, 0)]
        >>> e.intersection(Line(Point(6,0), Point(6, 1)))
        []
        >>> e = Ellipse(Point(-1, 0), 4, 3)
        >>> e.intersection(Ellipse(Point(1, 0), 4, 3))
        [Point2D(0, -3*sqrt(15)/4), Point2D(0, 3*sqrt(15)/4)]
        >>> e.intersection(Ellipse(Point(5, 0), 4, 3))
        [Point2D(2, -3*sqrt(7)/4), Point2D(2, 3*sqrt(7)/4)]
        >>> e.intersection(Ellipse(Point(100500, 0), 4, 3))
        []
        >>> e.intersection(Ellipse(Point(0, 0), 3, 4))
        [Point2D(3, 0), Point2D(-363/175, -48*sqrt(111)/175), Point2D(-363/175, 48*sqrt(111)/175)]
        >>> e.intersection(Ellipse(Point(-1, 0), 3, 4))
        [Point2D(-17/5, -12/5), Point2D(-17/5, 12/5), Point2D(7/5, -12/5), Point2D(7/5, 12/5)]
        """
        # TODO: Replace solve with nonlinsolve, when nonlinsolve will be able to solve in real domain
        x = Dummy('x', real=True)
        y = Dummy('y', real=True)

        if isinstance(o, Point):
            if o in self:
                return [o]
            else:
                return []

        elif isinstance(o, (Segment2D, Ray2D)):
            ellipse_equation = self.equation(x, y)
            result = solve([ellipse_equation, Line(o.points[0], o.points[1]).equation(x, y)], [x, y])
            return list(ordered([Point(i) for i in result if i in o]))

        elif isinstance(o, Polygon):
            return o.intersection(self)

        elif isinstance(o, (Ellipse, Line2D)):
            if o == self:
                return self
            else:
                ellipse_equation = self.equation(x, y)
                return list(ordered([Point(i) for i in solve([ellipse_equation, o.equation(x, y)], [x, y])]))
        elif isinstance(o, LinearEntity3D):
            raise TypeError('Entity must be two dimensional, not three dimensional')
        else:
            raise TypeError('Intersection not handled for %s' % func_name(o))

    def is_tangent(self, o):
        """Is `o` tangent to the ellipse?

        Parameters
        ==========

        o : GeometryEntity
            An Ellipse, LinearEntity or Polygon

        Raises
        ======

        NotImplementedError
            When the wrong type of argument is supplied.

        Returns
        =======

        is_tangent: boolean
            True if o is tangent to the ellipse, False otherwise.

        See Also
        ========

        tangent_lines

        Examples
        ========

        >>> from sympy import Point, Ellipse, Line
        >>> p0, p1, p2 = Point(0, 0), Point(3, 0), Point(3, 3)
        >>> e1 = Ellipse(p0, 3, 2)
        >>> l1 = Line(p1, p2)
        >>> e1.is_tangent(l1)
        True

        """
        if isinstance(o, Point2D):
            return False
        elif isinstance(o, Ellipse):
            intersect = self.intersection(o)
            if isinstance(intersect, Ellipse):
                return True
            elif intersect:
                return all((self.tangent_lines(i)[0]).equals((o.tangent_lines(i)[0])) for i in intersect)
            else:
                return False
        elif isinstance(o, Line2D):
            return len(self.intersection(o)) == 1
        elif isinstance(o, Ray2D):
            intersect = self.intersection(o)
            if len(intersect) == 1:
                return intersect[0] != o.source and not self.encloses_point(o.source)
            else:
                return False
        elif isinstance(o, (Segment2D, Polygon)):
            all_tangents = False
            segments = o.sides if isinstance(o, Polygon) else [o]
            for segment in segments:
                intersect = self.intersection(segment)
                if len(intersect) == 1:
                    if not any(intersect[0] in i for i in segment.points) \
                        and all(not self.encloses_point(i) for i in segment.points):
                        all_tangents = True
                        continue
                    else:
                        return False
                else:
                    return all_tangents
            return all_tangents
        elif isinstance(o, (LinearEntity3D, Point3D)):
            raise TypeError('Entity must be two dimensional, not three dimensional')
        else:
            raise TypeError('Is_tangent not handled for %s' % func_name(o))

    @property
    def major(self):
        """Longer axis of the ellipse (if it can be determined) else hradius.

        Returns
        =======

        major : number or expression

        See Also
        ========

        hradius, vradius, minor

        Examples
        ========

        >>> from sympy import Point, Ellipse, Symbol
        >>> p1 = Point(0, 0)
        >>> e1 = Ellipse(p1, 3, 1)
        >>> e1.major
        3

        >>> a = Symbol('a')
        >>> b = Symbol('b')
        >>> Ellipse(p1, a, b).major
        a
        >>> Ellipse(p1, b, a).major
        b

        >>> m = Symbol('m')
        >>> M = m + 1
        >>> Ellipse(p1, m, M).major
        m + 1

        """
        ab = self.args[1:3]
        if len(ab) == 1:
            return ab[0]
        a, b = ab
        o = b - a < 0
        if o == True:
            return a
        elif o == False:
            return b
        return self.hradius

    @property
    def minor(self):
        """Shorter axis of the ellipse (if it can be determined) else vradius.

        Returns
        =======

        minor : number or expression

        See Also
        ========

        hradius, vradius, major

        Examples
        ========

        >>> from sympy import Point, Ellipse, Symbol
        >>> p1 = Point(0, 0)
        >>> e1 = Ellipse(p1, 3, 1)
        >>> e1.minor
        1

        >>> a = Symbol('a')
        >>> b = Symbol('b')
        >>> Ellipse(p1, a, b).minor
        b
        >>> Ellipse(p1, b, a).minor
        a

        >>> m = Symbol('m')
        >>> M = m + 1
        >>> Ellipse(p1, m, M).minor
        m

        """
        ab = self.args[1:3]
        if len(ab) == 1:
            return ab[0]
        a, b = ab
        o = a - b < 0
        if o == True:
            return a
        elif o == False:
            return b
        return self.vradius

    def normal_lines(self, p, prec=None):
        """Normal lines between `p` and the ellipse.

        Parameters
        ==========

        p : Point

        Returns
        =======

        normal_lines : list with 1, 2 or 4 Lines

        Examples
        ========

        >>> from sympy import Line, Point, Ellipse
        >>> e = Ellipse((0, 0), 2, 3)
        >>> c = e.center
        >>> e.normal_lines(c + Point(1, 0))
        [Line2D(Point2D(0, 0), Point2D(1, 0))]
        >>> e.normal_lines(c)
        [Line2D(Point2D(0, 0), Point2D(0, 1)), Line2D(Point2D(0, 0), Point2D(1, 0))]

        Off-axis points require the solution of a quartic equation. This
        often leads to very large expressions that may be of little practical
        use. An approximate solution of `prec` digits can be obtained by
        passing in the desired value:

        >>> e.normal_lines((3, 3), prec=2)
        [Line2D(Point2D(-0.81, -2.7), Point2D(0.19, -1.2)),
        Line2D(Point2D(1.5, -2.0), Point2D(2.5, -2.7))]

        Whereas the above solution has an operation count of 12, the exact
        solution has an operation count of 2020.
        """
        p = Point(p, dim=2)

        # XXX change True to something like self.angle == 0 if the arbitrarily
        # rotated ellipse is introduced.
        # https://github.com/sympy/sympy/issues/2815)
        if True:
            rv = []
            if p.x == self.center.x:
                rv.append(Line(self.center, slope=oo))
            if p.y == self.center.y:
                rv.append(Line(self.center, slope=0))
            if rv:
                # at these special orientations of p either 1 or 2 normals
                # exist and we are done
                return rv

        # find the 4 normal points and construct lines through them with
        # the corresponding slope
        x, y = Dummy('x', real=True), Dummy('y', real=True)
        eq = self.equation(x, y)
        dydx = idiff(eq, y, x)
        norm = -1 / dydx
        slope = Line(p, (x, y)).slope
        seq = slope - norm

        # TODO: Replace solve with solveset, when this line is tested
        yis = solve(seq, y)[0]
        xeq = eq.subs(y, yis).as_numer_denom()[0].expand()
        if len(xeq.free_symbols) == 1:
            try:
                # this is so much faster, it's worth a try
                xsol = Poly(xeq, x).real_roots()
            except (DomainError, PolynomialError, NotImplementedError):
                # TODO: Replace solve with solveset, when these lines are tested
                xsol = _nsort(solve(xeq, x), separated=True)[0]
            points = [Point(i, solve(eq.subs(x, i), y)[0]) for i in xsol]
        else:
            raise NotImplementedError(
                'intersections for the general ellipse are not supported')
        slopes = [norm.subs(zip((x, y), pt.args)) for pt in points]
        if prec is not None:
            points = [pt.n(prec) for pt in points]
            slopes = [i if _not_a_coeff(i) else i.n(prec) for i in slopes]
        return [Line(pt, slope=s) for pt, s in zip(points, slopes)]

    @property
    def periapsis(self):
        """The periapsis of the ellipse.

        The shortest distance between the focus and the contour.

        Returns
        =======

        periapsis : number

        See Also
        ========

        apoapsis : Returns greatest distance between focus and contour

        Examples
        ========

        >>> from sympy import Point, Ellipse
        >>> p1 = Point(0, 0)
        >>> e1 = Ellipse(p1, 3, 1)
        >>> e1.periapsis
        -2*sqrt(2) + 3

        """
        return self.major * (1 - self.eccentricity)

    @property
    def semilatus_rectum(self):
        """
        Calculates the semi-latus rectum of the Ellipse.

        Semi-latus rectum is defined as one half of the the chord through a
        focus parallel to the conic section directrix of a conic section.

        Returns
        =======

        semilatus_rectum : number

        See Also
        ========

        apoapsis : Returns greatest distance between focus and contour

        periapsis : The shortest distance between the focus and the contour

        Examples
        ========

        >>> from sympy import Point, Ellipse
        >>> p1 = Point(0, 0)
        >>> e1 = Ellipse(p1, 3, 1)
        >>> e1.semilatus_rectum
        1/3

        References
        ==========

        [1] http://mathworld.wolfram.com/SemilatusRectum.html
        [2] https://en.wikipedia.org/wiki/Ellipse#Semi-latus_rectum

        """
        return self.major * (1 - self.eccentricity ** 2)

    def plot_interval(self, parameter='t'):
        """The plot interval for the default geometric plot of the Ellipse.

        Parameters
        ==========

        parameter : str, optional
            Default value is 't'.

        Returns
        =======

        plot_interval : list
            [parameter, lower_bound, upper_bound]

        Examples
        ========

        >>> from sympy import Point, Ellipse
        >>> e1 = Ellipse(Point(0, 0), 3, 2)
        >>> e1.plot_interval()
        [t, -pi, pi]

        """
        t = _symbol(parameter, real=True)
        return [t, -S.Pi, S.Pi]

    def random_point(self, seed=None):
        """A random point on the ellipse.

        Returns
        =======

        point : Point

        Examples
        ========

        >>> from sympy import Point, Ellipse, Segment
        >>> e1 = Ellipse(Point(0, 0), 3, 2)
        >>> e1.random_point() # gives some random point
        Point2D(...)
        >>> p1 = e1.random_point(seed=0); p1.n(2)
        Point2D(2.1, 1.4)

        Notes
        =====

        When creating a random point, one may simply replace the
        parameter with a random number. When doing so, however, the
        random number should be made a Rational or else the point
        may not test as being in the ellipse:

        >>> from sympy.abc import t
        >>> from sympy import Rational
        >>> arb = e1.arbitrary_point(t); arb
        Point2D(3*cos(t), 2*sin(t))
        >>> arb.subs(t, .1) in e1
        False
        >>> arb.subs(t, Rational(.1)) in e1
        True
        >>> arb.subs(t, Rational('.1')) in e1
        True

        See Also
        ========
        sympy.geometry.point.Point
        arbitrary_point : Returns parameterized point on ellipse
        """
        from sympy import sin, cos, Rational
        t = _symbol('t', real=True)
        x, y = self.arbitrary_point(t).args
        # get a random value in [-1, 1) corresponding to cos(t)
        # and confirm that it will test as being in the ellipse
        if seed is not None:
            rng = random.Random(seed)
        else:
            rng = random
        # simplify this now or else the Float will turn s into a Float
        r = Rational(rng.random())
        c = 2*r - 1
        s = sqrt(1 - c**2)
        return Point(x.subs(cos(t), c), y.subs(sin(t), s))

    def reflect(self, line):
        """Override GeometryEntity.reflect since the radius
        is not a GeometryEntity.

        Examples
        ========

        >>> from sympy import Circle, Line
        >>> Circle((0, 1), 1).reflect(Line((0, 0), (1, 1)))
        Circle(Point2D(1, 0), -1)
        >>> from sympy import Ellipse, Line, Point
        >>> Ellipse(Point(3, 4), 1, 3).reflect(Line(Point(0, -4), Point(5, 0)))
        Traceback (most recent call last):
        ...
        NotImplementedError:
        General Ellipse is not supported but the equation of the reflected
        Ellipse is given by the zeros of: f(x, y) = (9*x/41 + 40*y/41 +
        37/41)**2 + (40*x/123 - 3*y/41 - 364/123)**2 - 1

        Notes
        =====

        Until the general ellipse (with no axis parallel to the x-axis) is
        supported a NotImplemented error is raised and the equation whose
        zeros define the rotated ellipse is given.

        """

        if line.slope in (0, oo):
            c = self.center
            c = c.reflect(line)
            return self.func(c, -self.hradius, self.vradius)
        else:
            x, y = [_uniquely_named_symbol(
                name, (self, line), real=True) for name in 'xy']
            expr = self.equation(x, y)
            p = Point(x, y).reflect(line)
            result = expr.subs(zip((x, y), p.args
                                   ), simultaneous=True)
            raise NotImplementedError(filldedent(
                'General Ellipse is not supported but the equation '
                'of the reflected Ellipse is given by the zeros of: ' +
                "f(%s, %s) = %s" % (str(x), str(y), str(result))))

    def rotate(self, angle=0, pt=None):
        """Rotate ``angle`` radians counterclockwise about Point ``pt``.

        Note: since the general ellipse is not supported, only rotations that
        are integer multiples of pi/2 are allowed.

        Examples
        ========

        >>> from sympy import Ellipse, pi
        >>> Ellipse((1, 0), 2, 1).rotate(pi/2)
        Ellipse(Point2D(0, 1), 1, 2)
        >>> Ellipse((1, 0), 2, 1).rotate(pi)
        Ellipse(Point2D(-1, 0), 2, 1)
        """
        if self.hradius == self.vradius:
            return self.func(self.center.rotate(angle, pt), self.hradius)
        if (angle / S.Pi).is_integer:
            return super(Ellipse, self).rotate(angle, pt)
        if (2*angle / S.Pi).is_integer:
            return self.func(self.center.rotate(angle, pt), self.vradius, self.hradius)
        # XXX see https://github.com/sympy/sympy/issues/2815 for general ellipes
        raise NotImplementedError('Only rotations of pi/2 are currently supported for Ellipse.')

    def scale(self, x=1, y=1, pt=None):
        """Override GeometryEntity.scale since it is the major and minor
        axes which must be scaled and they are not GeometryEntities.

        Examples
        ========

        >>> from sympy import Ellipse
        >>> Ellipse((0, 0), 2, 1).scale(2, 4)
        Circle(Point2D(0, 0), 4)
        >>> Ellipse((0, 0), 2, 1).scale(2)
        Ellipse(Point2D(0, 0), 4, 1)
        """
        c = self.center
        if pt:
            pt = Point(pt, dim=2)
            return self.translate(*(-pt).args).scale(x, y).translate(*pt.args)
        h = self.hradius
        v = self.vradius
        return self.func(c.scale(x, y), hradius=h*x, vradius=v*y)

    def tangent_lines(self, p):
        """Tangent lines between `p` and the ellipse.

        If `p` is on the ellipse, returns the tangent line through point `p`.
        Otherwise, returns the tangent line(s) from `p` to the ellipse, or
        None if no tangent line is possible (e.g., `p` inside ellipse).

        Parameters
        ==========

        p : Point

        Returns
        =======

        tangent_lines : list with 1 or 2 Lines

        Raises
        ======

        NotImplementedError
            Can only find tangent lines for a point, `p`, on the ellipse.

        See Also
        ========

        sympy.geometry.point.Point, sympy.geometry.line.Line

        Examples
        ========

        >>> from sympy import Point, Ellipse
        >>> e1 = Ellipse(Point(0, 0), 3, 2)
        >>> e1.tangent_lines(Point(3, 0))
        [Line2D(Point2D(3, 0), Point2D(3, -12))]

        """
        p = Point(p, dim=2)
        if self.encloses_point(p):
            return []

        if p in self:
            delta = self.center - p
            rise = (self.vradius**2)*delta.x
            run = -(self.hradius**2)*delta.y
            p2 = Point(simplify(p.x + run),
                       simplify(p.y + rise))
            return [Line(p, p2)]
        else:
            if len(self.foci) == 2:
                f1, f2 = self.foci
                maj = self.hradius
                test = (2*maj -
                        Point.distance(f1, p) -
                        Point.distance(f2, p))
            else:
                test = self.radius - Point.distance(self.center, p)
            if test.is_number and test.is_positive:
                return []
            # else p is outside the ellipse or we can't tell. In case of the
            # latter, the solutions returned will only be valid if
            # the point is not inside the ellipse; if it is, nan will result.
            x, y = Dummy('x'), Dummy('y')
            eq = self.equation(x, y)
            dydx = idiff(eq, y, x)
            slope = Line(p, Point(x, y)).slope

            # TODO: Replace solve with solveset, when this line is tested
            tangent_points = solve([slope - dydx, eq], [x, y])

            # handle horizontal and vertical tangent lines
            if len(tangent_points) == 1:
                assert tangent_points[0][
                           0] == p.x or tangent_points[0][1] == p.y
                return [Line(p, p + Point(1, 0)), Line(p, p + Point(0, 1))]

            # others
            return [Line(p, tangent_points[0]), Line(p, tangent_points[1])]

    @property
    def vradius(self):
        """The vertical radius of the ellipse.

        Returns
        =======

        vradius : number

        See Also
        ========

        hradius, major, minor

        Examples
        ========

        >>> from sympy import Point, Ellipse
        >>> p1 = Point(0, 0)
        >>> e1 = Ellipse(p1, 3, 1)
        >>> e1.vradius
        1

        """
        return self.args[2]

    def second_moment_of_area(self, point=None):
        """Returns the second moment and product moment area of an ellipse.

        Parameters
        ==========

        point : Point, two-tuple of sympifiable objects, or None(default=None)
            point is the point about which second moment of area is to be found.
            If "point=None" it will be calculated about the axis passing through the
            centroid of the ellipse.

        Returns
        =======

        I_xx, I_yy, I_xy : number or sympy expression
            I_xx, I_yy are second moment of area of an ellise.
            I_xy is product moment of area of an ellipse.

        Examples
        ========

        >>> from sympy import Point, Ellipse
        >>> p1 = Point(0, 0)
        >>> e1 = Ellipse(p1, 3, 1)
        >>> e1.second_moment_of_area()
        (3*pi/4, 27*pi/4, 0)

        References
        ==========

        https://en.wikipedia.org/wiki/List_of_second_moments_of_area

        """

        I_xx = (S.Pi*(self.hradius)*(self.vradius**3)) / 4
        I_yy = (S.Pi*(self.hradius**3)*(self.vradius)) / 4
        I_xy = 0

        if point is None:
            return I_xx, I_yy, I_xy

        # parallel axis theorem
        I_xx = I_xx + self.area*((point[1] - self.center.y)**2)
        I_yy = I_yy + self.area*((point[0] - self.center.x)**2)
        I_xy = I_xy + self.area*(point[0] - self.center.x)*(point[1] - self.center.y)

        return I_xx, I_yy, I_xy


class Circle(Ellipse):
    """A circle in space.

    Constructed simply from a center and a radius, or from three
    non-collinear points.

    Parameters
    ==========

    center : Point
    radius : number or sympy expression
    points : sequence of three Points

    Attributes
    ==========

    radius (synonymous with hradius, vradius, major and minor)
    circumference
    equation

    Raises
    ======

    GeometryError
        When trying to construct circle from three collinear points.
        When trying to construct circle from incorrect parameters.

    If the equation of a circle, whose circle object is needed, is
    ax**2 + by**2 + gx + hy + c = 0, then the input has to be of
    the following format:

    Circle(ax**2 + by**2 + gx + hy + c)

    The input can also be given in terms of some other variable other than x
    and/or y, but then they need to be specified in the additional argument.

    See Also
    ========

    Ellipse, sympy.geometry.point.Point

    Examples
    ========

    >>> from sympy.geometry import Point, Circle
    >>> # a circle constructed from a center and radius
    >>> c1 = Circle(Point(0, 0), 5)
    >>> c1.hradius, c1.vradius, c1.radius
    (5, 5, 5)

    >>> # a circle constructed from three points
    >>> c2 = Circle(Point(0, 0), Point(1, 1), Point(1, 0))
    >>> c2.hradius, c2.vradius, c2.radius, c2.center
    (sqrt(2)/2, sqrt(2)/2, sqrt(2)/2, Point2D(1/2, 1/2))

    >>> # a circle object returned from given equation and optional 'x' and 'y' parameters
    >>> from sympy.abc import x, y, a, b
    >>> Circle(x ** 2 + y ** 2 - 25)
    Circle(Point2D(0, 0), 5)
    >>> Circle(a ** 2 + b ** 2 - 25, x='a', y='b')
    Circle(Point2D(0, 0), 5)

    """

    def __new__(cls, *args, **kwargs):
<<<<<<< HEAD
        c, r = None, None
        if len(args) == 3:
            args = [Point(a, dim=2) for a in args]
            if Point.is_collinear(*args):
                raise GeometryError(
                    "Cannot construct a circle from three collinear points")
            from .polygon import Triangle
            t = Triangle(*args)
            c = t.circumcenter
            r = t.circumradius
        elif len(args) == 2:
            # Assume (center, radius) pair
            c = Point(args[0], dim=2)
            r = sympify(args[1])

        if not (c is None or r is None):
            if r == 0:
                return c
            return GeometryEntity.__new__(cls, c, r, **kwargs)

        raise GeometryError("Circle.__new__ received unknown arguments")
=======

        if len(args) == 1 and isinstance(args[0], Expr):
            x = kwargs.get('x', 'x')
            y = kwargs.get('y', 'y')
            equation = args[0]

            def find(x_parameter, eq):
                free = eq.free_symbols
                xs = [i for i in free if (i.name if type(x_parameter) is str else i) == x_parameter]
                if not xs:
                    raise ValueError('could not find %s' % x_parameter)
                if len(xs) != 1:
                    raise ValueError('ambiguous %s' % x_parameter)
                return xs[0]

            x = find(x, equation)
            y = find(y, equation)

            try:
                center_x = solve(diff(equation, x))[0]
                center_y = solve(diff(equation, y))[0]
            except IndexError:
                raise GeometryError("The given equation is not that of a circle.")

            center = Point(center_x, center_y)
            constant_term = equation.subs([(x, 0), (y, 0)])
            r_square = (center_x ** 2) + (center_y ** 2) - constant_term
            new_equation = (x - center_x) ** 2 + (y - center_y) ** 2 - r_square

            if r_square.is_nonnegative is not False:
                radius = sqrt(r_square)
                if Poly(equation) == Poly(new_equation):
                    return Circle(center, radius)
                else:
                    raise GeometryError("The given equation is not that of a circle.")
            else:
                raise GeometryError("The given equation of circle has an imaginary radius")

        else:
            c, r = None, None
            if len(args) == 3:
                args = [Point(a, dim=2) for a in args]
                if Point.is_collinear(*args):
                    raise GeometryError(
                        "Cannot construct a circle from three collinear points")
                from .polygon import Triangle
                t = Triangle(*args)
                c = t.circumcenter
                r = t.circumradius
            elif len(args) == 2:
                # Assume (center, radius) pair
                c = Point(args[0], dim=2)
                r = sympify(args[1])

            if not (c is None or r is None):
                return GeometryEntity.__new__(cls, c, r, **kwargs)

            raise GeometryError("Circle.__new__ received unknown arguments")





>>>>>>> 21b1a030

    @property
    def circumference(self):
        """The circumference of the circle.

        Returns
        =======

        circumference : number or SymPy expression

        Examples
        ========

        >>> from sympy import Point, Circle
        >>> c1 = Circle(Point(3, 4), 6)
        >>> c1.circumference
        12*pi

        """
        return 2 * S.Pi * self.radius

    def equation(self, x='x', y='y'):
        """The equation of the circle.

        Parameters
        ==========

        x : str or Symbol, optional
            Default value is 'x'.
        y : str or Symbol, optional
            Default value is 'y'.

        Returns
        =======

        equation : SymPy expression

        Examples
        ========

        >>> from sympy import Point, Circle
        >>> c1 = Circle(Point(0, 0), 5)
        >>> c1.equation()
        x**2 + y**2 - 25

        """
        x = _symbol(x, real=True)
        y = _symbol(y, real=True)
        t1 = (x - self.center.x)**2
        t2 = (y - self.center.y)**2
        return t1 + t2 - self.major**2

    def intersection(self, o):
        """The intersection of this circle with another geometrical entity.

        Parameters
        ==========

        o : GeometryEntity

        Returns
        =======

        intersection : list of GeometryEntities

        Examples
        ========

        >>> from sympy import Point, Circle, Line, Ray
        >>> p1, p2, p3 = Point(0, 0), Point(5, 5), Point(6, 0)
        >>> p4 = Point(5, 0)
        >>> c1 = Circle(p1, 5)
        >>> c1.intersection(p2)
        []
        >>> c1.intersection(p4)
        [Point2D(5, 0)]
        >>> c1.intersection(Ray(p1, p2))
        [Point2D(5*sqrt(2)/2, 5*sqrt(2)/2)]
        >>> c1.intersection(Line(p2, p3))
        []

        """
        return Ellipse.intersection(self, o)

    @property
    def radius(self):
        """The radius of the circle.

        Returns
        =======

        radius : number or sympy expression

        See Also
        ========

        Ellipse.major, Ellipse.minor, Ellipse.hradius, Ellipse.vradius

        Examples
        ========

        >>> from sympy import Point, Circle
        >>> c1 = Circle(Point(3, 4), 6)
        >>> c1.radius
        6

        """
        return self.args[1]

    def reflect(self, line):
        """Override GeometryEntity.reflect since the radius
        is not a GeometryEntity.

        Examples
        ========

        >>> from sympy import Circle, Line
        >>> Circle((0, 1), 1).reflect(Line((0, 0), (1, 1)))
        Circle(Point2D(1, 0), -1)
        """
        c = self.center
        c = c.reflect(line)
        return self.func(c, -self.radius)

    def scale(self, x=1, y=1, pt=None):
        """Override GeometryEntity.scale since the radius
        is not a GeometryEntity.

        Examples
        ========

        >>> from sympy import Circle
        >>> Circle((0, 0), 1).scale(2, 2)
        Circle(Point2D(0, 0), 2)
        >>> Circle((0, 0), 1).scale(2, 4)
        Ellipse(Point2D(0, 0), 2, 4)
        """
        c = self.center
        if pt:
            pt = Point(pt, dim=2)
            return self.translate(*(-pt).args).scale(x, y).translate(*pt.args)
        c = c.scale(x, y)
        x, y = [abs(i) for i in (x, y)]
        if x == y:
            return self.func(c, x*self.radius)
        h = v = self.radius
        return Ellipse(c, hradius=h*x, vradius=v*y)

    @property
    def vradius(self):
        """
        This Ellipse property is an alias for the Circle's radius.

        Whereas hradius, major and minor can use Ellipse's conventions,
        the vradius does not exist for a circle. It is always a positive
        value in order that the Circle, like Polygons, will have an
        area that can be positive or negative as determined by the sign
        of the hradius.

        Examples
        ========

        >>> from sympy import Point, Circle
        >>> c1 = Circle(Point(3, 4), 6)
        >>> c1.vradius
        6
        """
        return abs(self.radius)


from .polygon import Polygon<|MERGE_RESOLUTION|>--- conflicted
+++ resolved
@@ -1351,42 +1351,19 @@
     """
 
     def __new__(cls, *args, **kwargs):
-<<<<<<< HEAD
-        c, r = None, None
-        if len(args) == 3:
-            args = [Point(a, dim=2) for a in args]
-            if Point.is_collinear(*args):
-                raise GeometryError(
-                    "Cannot construct a circle from three collinear points")
-            from .polygon import Triangle
-            t = Triangle(*args)
-            c = t.circumcenter
-            r = t.circumradius
-        elif len(args) == 2:
-            # Assume (center, radius) pair
-            c = Point(args[0], dim=2)
-            r = sympify(args[1])
-
-        if not (c is None or r is None):
-            if r == 0:
-                return c
-            return GeometryEntity.__new__(cls, c, r, **kwargs)
-
-        raise GeometryError("Circle.__new__ received unknown arguments")
-=======
 
         if len(args) == 1 and isinstance(args[0], Expr):
             x = kwargs.get('x', 'x')
             y = kwargs.get('y', 'y')
             equation = args[0]
 
-            def find(x_parameter, eq):
-                free = eq.free_symbols
-                xs = [i for i in free if (i.name if type(x_parameter) is str else i) == x_parameter]
+            def find(x, equation):
+                free = equation.free_symbols
+                xs = [i for i in free if (i.name if type(x) is str else i) == x]
                 if not xs:
-                    raise ValueError('could not find %s' % x_parameter)
+                    raise ValueError('could not find %s' % x)
                 if len(xs) != 1:
-                    raise ValueError('ambiguous %s' % x_parameter)
+                    raise ValueError('ambiguous %s' % x)
                 return xs[0]
 
             x = find(x, equation)
@@ -1429,6 +1406,8 @@
                 r = sympify(args[1])
 
             if not (c is None or r is None):
+                if r == 0:
+                    return c
                 return GeometryEntity.__new__(cls, c, r, **kwargs)
 
             raise GeometryError("Circle.__new__ received unknown arguments")
@@ -1437,7 +1416,6 @@
 
 
 
->>>>>>> 21b1a030
 
     @property
     def circumference(self):
